---
page_title: Terraform Cloud Configuration - Terraform Settings - Configuration Language
description: >-
  The nested `cloud` block configures Terraform's integration with Terraform
  Cloud.
---

# Terraform Cloud Configuration

The main module of a Terraform configuration can integrate with Terraform Cloud to enable its [CLI-driven run workflow](/cloud-docs/run/cli). You only need to configure these settings when you want to use Terraform CLI to interact with Terraform Cloud. Terraform Cloud ignores them when interacting with
Terraform through version control or the API.

> **Hands On:** Try the [Migrate State to Terraform Cloud](https://learn.hashicorp.com/tutorials/terraform/cloud-migrate) tutorial.

## Usage Example

To configure the Terraform Cloud CLI integration, add a nested `cloud` block within the `terraform` block. You cannot use the CLI integration and a [state backend](/language/settings/backends) in the same configuration.

Refer to [Using Terraform Cloud](/cli/cloud) in the Terraform CLI documentation for full configuration details, migration instructions, and command line arguments.

```hcl
terraform {
  cloud {
    organization = "example_corp"
    ## Required for Terraform Enterprise; Defaults to app.terraform.io for Terraform Cloud
    hostname = "app.terraform.io"

    workspaces {
      tags = ["app"]
    }
  }
}
```

<<<<<<< HEAD
If you do not specify the `hostname`, it defaults to `app.terraform.io` for Terraform Cloud. For Terraform Enterprise installations, include the [hostname](/cli/cloud/settings#hostname) configuration argument.

You cannot use the CLI integration and a [state backend](/language/settings/backends) in the same configuration because they are mutually exclusive. A configuration can only provide one `cloud` block and the `cloud` block cannot refer to named values like input variables, locals, or data source attributes.
=======

>>>>>>> 488bbd80


<|MERGE_RESOLUTION|>--- conflicted
+++ resolved
@@ -32,12 +32,4 @@
 }
 ```
 
-<<<<<<< HEAD
-If you do not specify the `hostname`, it defaults to `app.terraform.io` for Terraform Cloud. For Terraform Enterprise installations, include the [hostname](/cli/cloud/settings#hostname) configuration argument.
 
-You cannot use the CLI integration and a [state backend](/language/settings/backends) in the same configuration because they are mutually exclusive. A configuration can only provide one `cloud` block and the `cloud` block cannot refer to named values like input variables, locals, or data source attributes.
-=======
-
->>>>>>> 488bbd80
-
-
