--- conflicted
+++ resolved
@@ -49,13 +49,9 @@
 
 ## Examples
 
-<<<<<<< HEAD
-Given a template file `backends.tpl` with the following content:
-=======
 ### Lists
 
-Given a template file `backends.tmpl` with the following content:
->>>>>>> 6ecee4e1
+Given a template file `backends.tpl` with the following content:
 
 ```
 %{ for addr in ip_addrs ~}
