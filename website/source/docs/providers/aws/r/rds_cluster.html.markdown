--- conflicted
+++ resolved
@@ -83,11 +83,8 @@
 * `db_subnet_group_name` - (Optional) A DB subnet group to associate with this DB instance. **NOTE:** This must match the `db_subnet_group_name` specified on every [`aws_rds_cluster_instance`](/docs/providers/aws/r/rds_cluster_instance.html) in the cluster.
 * `db_cluster_parameter_group_name` - (Optional) A cluster parameter group to associate with the cluster.
 * `kms_key_id` - (Optional) The ARN for the KMS encryption key. When specifying `kms_key_id`, `storage_encrypted` needs to be set to true.
-<<<<<<< HEAD
 * `iam_roles` - (Optional) A List of ARNs for the IAM roles to associate to the RDS Cluster.
-=======
 * `iam_database_authentication_enabled` - (Optional) Specifies whether or mappings of AWS Identity and Access Management (IAM) accounts to database accounts is enabled.
->>>>>>> 73dbded8
 
 ## Attributes Reference
 
