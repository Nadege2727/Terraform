#page-home {
  // Override the main header
  #header {
    background: $home-header-background-color;

    .navbar-toggle {
      .icon-bar {
        border: 1px solid $home-header-link-color;
      }
    }

    .navbar-brand {
      a {
        svg.logo {
          @extend svg.logo.color;
        }
      }
    }

    ul.nav {
      li {
        a {
          color: $home-header-link-color;

          &:hover, &:focus, &:active {
            background-color: transparent;
            color: $home-header-link-color-hover;

            svg {
              fill: $home-header-link-color-hover;
            }
          }

          svg {
            fill: $home-header-link-color;
          }
        }
      }
    }
  }

  header {
    .hero {
      margin: 140px auto 160px auto;
      text-align: center;

      .button {
        margin: 5px;

        @media (max-width: 768px) {
          display: block;
          margin-top: 10px;
          text-align: center;
        }
      }

      svg {
        max-width: 90%;
      }
    }
  }

  section {
    background: $white;
    padding: 100px 0;
  }

  section.marketing {
    h2 {
      font-family: $font-family-klavika;
      font-size: 36px;
      font-weight: $font-weight-bold;
      line-height: 1.25;
      letter-spacing: -0.02em;
      margin: 20px 0 10px 0;
      padding: 0;
      text-transform: uppercase;
    }

    h3 {
      color: $black;
      font-size: 20px;
      font-weight: $font-weight-bold;
      line-height: 1.2;
      margin: 50px 0 15px 0;
      text-transform: uppercase;
    }

    p {
      font-family: $font-family-open-sans;
      font-size: 16px;
      letter-spacing: 0.01em;
      line-height: 1.5;
      margin: 0 0 10px;
    }

    p.lead {
      font-size: 20px;
      margin: 15px 0 30px 0;
    }

    span.callout {
      background: $black;
      color: $white;
      display: inline-block;
      font-family: $font-family-klavika;
      font-size: 18px;
      font-weight: $font-weight-bold;
      line-height: 1;
      margin: 0;
      padding: 5px;
      letter-spacing: 0.05em;
      text-transform: uppercase;
    }

    &.purple {
      background: $terraform-purple;

      h2 {
        color: $white;
      }

      p {
        color: $white;
      }

      span.callout {
        background: $white;
        color: $terraform-purple;
      }

      .button {
        border: none;
      }
    }

    &.black {
      background: $black;

      h2 {
        color: $white;
      }

      p {
        color: $white;
      }

      span.callout {
        background: $white;
        color: $black;
      }

      .button {
        border: none;
      }
    }

    &#features {
      .feature-card {
        border: 1px solid $gray-darker;
        color: $gray-darker;
        display: block;
        height: 200px;
        font-weight: $font-weight-bold;
        padding: 20px;
        margin-bottom: 15px;
        text-transform: uppercase;
        transition: all 0.1s ease-in-out;

        p {
          line-height: 1.25em;
        }

        span {
          color: $terraform-purple;
          display: block;
          font-weight: $font-weight-bold;
          margin-bottom: 10px;
        }

        svg {
          display: block;
          margin-top: 20px;
          max-width: 100%;

          path {
            transition: all 0.1s ease-in-out;
            fill: $gray-dark;
          }
        }

        &:hover, &:active, &:focus {
          border: 1px solid $terraform-purple;
          color: $terraform-purple;
          text-decoration: none;

          svg {
            path {
              fill: $terraform-purple;
              transition: all 0.1s ease-in-out;
            }
          }
        }
      }
    }

    &#plan {
      h3 {
        color: $white;
      }
    }

    &#news {
      img, iframe {
        box-shadow: 5px 5px 0 rgba(0, 0, 0, 0.25);
        margin: 0 0 20px 0;
        max-width: 100%;
<<<<<<< HEAD
=======
      }

      iframe {
        @media (min-width: $screen-sm) and (max-width: $screen-md) {
          width: 100vw;
          height: 56.25vw;
        }
>>>>>>> 2a36e75b
      }

      h2 {
        margin-bottom: 50px;
      }

      h3 {
        color: $white;
        margin-top: 0;
        text-transform: none;
      }

      div.latest-item {
        + .latest-item {
          border-top: 1px solid rgba(white, .5);
          margin-top: 20px;
          padding-top: 20px;
        }

        @media (max-width: $screen-sm-max) {
          &:last-child {
            border-bottom: 1px solid rgba(white, .5);
            margin-bottom: 20px;
            padding-bottom: 20px;
          }
        }

        p {
          padding: 0 0 10px 0;
        }

        .button {
          &:hover {
            background: $white;
            color: $terraform-purple;
          }
        }
      }
    }

    &#examples {
      background: #EDEDED;

      h1, h2, h3, h4, h5, h6, p {
        color: $black;
      }
    }

    &#enterprise {
      background-image: image-url('enterprise-callout-bg.svg');
      background-position: right bottom;
      background-repeat: no-repeat;
      background-size: 80%;
    }
  }

  .terminal {
    border: 1px solid $white;
    background-color: $black;
    box-sizing: border-box;
    color: $white;
    font-family: $font-family-monospace;
    font-size: 16px;
    line-height: 1.8;
    margin: 20px auto;
    padding: 10px 20px 20px 20px;

    .terminal-content {
      margin-top: 15px;
      overflow-x: scroll;
      width: 100%;
      white-space: nowrap;

      span {
        display: block;
        white-space: pre;

        span {
          display: inline;
        }

        &.text-pink {
          color: lighten($consul-pink, 20%);
        }
      }
    }

    span.circle {
      &:before {
        content: '\25CF';
        color: $white;
        font-size: 20px;
        line-height: 100%;
        height: 100%;
      }
    }

    span.txt-spe {
      color: #7190EA;
    }

    span.txt-str {
      color: #64E86C;
    }

    span.txt-int {
      color: #E89264;
    }

    span.txt-var {
      color: #9A56f9;
    }
  }
}<|MERGE_RESOLUTION|>--- conflicted
+++ resolved
@@ -215,8 +215,6 @@
         box-shadow: 5px 5px 0 rgba(0, 0, 0, 0.25);
         margin: 0 0 20px 0;
         max-width: 100%;
-<<<<<<< HEAD
-=======
       }
 
       iframe {
@@ -224,7 +222,6 @@
           width: 100vw;
           height: 56.25vw;
         }
->>>>>>> 2a36e75b
       }
 
       h2 {
