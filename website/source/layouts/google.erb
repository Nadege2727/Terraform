<% wrap_layout :inner do %>
  <% content_for :sidebar do %>
  <div class="docs-sidebar hidden-print affix-top" role="complementary">
  <ul class="nav docs-sidenav">
    <li<%= sidebar_current("docs-home") %>>
    <a href="/docs/providers/index.html">All Providers</a>
    </li>

    <li<%= sidebar_current("docs-google-index") %>>
    <a href="/docs/providers/google/index.html">Google Provider</a>
    </li>

    <li<%= sidebar_current("docs-google-bigquery") %>>
    <a href="#">Google BigQuery Resources</a>
    <ul class="nav nav-visible">
      <li<%= sidebar_current("docs-google-bigquery-dataset") %>>
      <a href="/docs/providers/google/r/bigquery_dataset.html">google_bigquery_dataset</a>
      </li>
    </ul>
    </li>

    <li<%= sidebar_current("docs-google-datasource") %>>
    <a href="#">Google Cloud Platform Data Sources</a>
    <ul class="nav nav-visible">
      <li<%= sidebar_current("docs-google-datasource-compute-network") %>>
        <a href="/docs/providers/google/d/datasource_compute_network.html">google_compute_network</a>
      </li>
      <li<%= sidebar_current("docs-google-datasource-compute-subnetwork") %>>
        <a href="/docs/providers/google/d/datasource_compute_subnetwork.html">google_compute_subnetwork</a>
      </li>
      <li<%= sidebar_current("docs-google-datasource-compute-zones") %>>
      <a href="/docs/providers/google/d/google_compute_zones.html">google_compute_zones</a>
      </li>
      <li<%= sidebar_current("docs-google-datasource-iam-policy") %>>
      <a href="/docs/providers/google/d/google_iam_policy.html">google_iam_policy</a>
      </li>
    </ul>
    </li>

    <li<%= sidebar_current("docs-google-(project|service)") %>>
    <a href="#">Google Cloud Platform Resources</a>
    <ul class="nav nav-visible">
      <li<%= sidebar_current("docs-google-project") %>>
      <a href="/docs/providers/google/r/google_project.html">google_project</a>
            </li>
            <li<%= sidebar_current("docs-google-project-iam-policy") %>>
      <a href="/docs/providers/google/r/google_project_iam_policy.html">google_project_iam_policy</a>
            </li>
            <li<%= sidebar_current("docs-google-project-services") %>>
      <a href="/docs/providers/google/r/google_project_services.html">google_project_services</a>
            </li>
            <li<%= sidebar_current("docs-google-service-account") %>>
            <a href="/docs/providers/google/r/google_service_account.html">google_service_account</a>
            </li>
    </ul>
    </li>

    <li<%= sidebar_current("docs-google-compute") %>>
    <a href="#">Google Compute Engine Resources</a>
    <ul class="nav nav-visible">
      <li<%= sidebar_current("docs-google-compute-address") %>>
      <a href="/docs/providers/google/r/compute_address.html">google_compute_address</a>
      </li>

      <li<%= sidebar_current("docs-google-compute-autoscaler") %>>
      <a href="/docs/providers/google/r/compute_autoscaler.html">google_compute_autoscaler</a>
      </li>

      <li<%= sidebar_current("docs-google-compute-backend-service") %>>
      <a href="/docs/providers/google/r/compute_backend_service.html">google_compute_backend_service</a>
      </li>

      <li<%= sidebar_current("docs-google-compute-disk") %>>
      <a href="/docs/providers/google/r/compute_disk.html">google_compute_disk</a>
      </li>

      <li<%= sidebar_current("docs-google-compute-firewall") %>>
      <a href="/docs/providers/google/r/compute_firewall.html">google_compute_firewall</a>
      </li>

      <li<%= sidebar_current("docs-google-compute-forwarding-rule") %>>
      <a href="/docs/providers/google/r/compute_forwarding_rule.html">google_compute_forwarding_rule</a>
      </li>

      <li<%= sidebar_current("docs-google-compute-global-address") %>>
      <a href="/docs/providers/google/r/compute_global_address.html">google_compute_global_address</a>
      </li>

      <li<%= sidebar_current("docs-google-compute-global-forwarding-rule") %>>
      <a href="/docs/providers/google/r/compute_global_forwarding_rule.html">google_compute_global_forwarding_rule</a>
      </li>

      <li<%= sidebar_current("docs-google-compute-health-check") %>>
      <a href="/docs/providers/google/r/compute_health_check.html">google_compute_health_check</a>
      </li>

      <li<%= sidebar_current("docs-google-compute-http-health-check") %>>
      <a href="/docs/providers/google/r/compute_http_health_check.html">google_compute_http_health_check</a>
      </li>

      <li<%= sidebar_current("docs-google-compute-https-health-check") %>>
      <a href="/docs/providers/google/r/compute_https_health_check.html">google_compute_https_health_check</a>
      </li>

      <li<%= sidebar_current("docs-google-compute-image") %>>
      <a href="/docs/providers/google/r/compute_image.html">google_compute_image</a>
      </li>

      <li<%= sidebar_current("docs-google-compute-instance") %>>
      <a href="/docs/providers/google/r/compute_instance.html">google_compute_instance</a>
      </li>

      <li<%= sidebar_current("docs-google-compute-instance-group") %>>
      <a href="/docs/providers/google/r/compute_instance_group.html">google_compute_instance_group</a>
      </li>

      <li<%= sidebar_current("docs-google-compute-instance-group-manager") %>>
      <a href="/docs/providers/google/r/compute_instance_group_manager.html">google_compute_instance_group_manager</a>
      </li>

      <li<%= sidebar_current("docs-google-compute-instance-template") %>>
      <a href="/docs/providers/google/r/compute_instance_template.html">google_compute_instance_template</a>
      </li>

      <li<%= sidebar_current("docs-google-compute-network") %>>
      <a href="/docs/providers/google/r/compute_network.html">google_compute_network</a>
      </li>

      <li<%= sidebar_current("docs-google-compute-project-metadata") %>>
      <a href="/docs/providers/google/r/compute_project_metadata.html">google_compute_project_metadata</a>
      </li>

      <li<%= sidebar_current("docs-google-compute-region-backend-service") %>>
      <a href="/docs/providers/google/r/compute_region_backend_service.html">google_compute_region_backend_service</a>
      </li>

      <li<%= sidebar_current("docs-google-compute-route") %>>
      <a href="/docs/providers/google/r/compute_route.html">google_compute_route</a>
      </li>

<<<<<<< HEAD
      <li<%= sidebar_current("docs-google-compute-router") %>>
      <a href="/docs/providers/google/r/compute_router.html">google_compute_router</a>
      </li>

      <li<%= sidebar_current("docs-google-compute-router-interface") %>>
      <a href="/docs/providers/google/r/compute_router_interface.html">google_compute_router_interface</a>
      </li>

      <li<%= sidebar_current("docs-google-compute-router-peer") %>>
      <a href="/docs/providers/google/r/compute_router_peer.html">google_compute_router_peer</a>
      </li>
=======
      <li<%= sidebar_current("docs-google-compute-snapshot") %>>
			<a href="/docs/providers/google/r/compute_snapshot.html">google_compute_snapshot</a>
			</li>
>>>>>>> 5907af09

      <li<%= sidebar_current("docs-google-compute-ssl-certificate") %>>
      <a href="/docs/providers/google/r/compute_ssl_certificate.html">google_compute_ssl_certificate</a>
      </li>

      <li<%= sidebar_current("docs-google-compute-subnetwork") %>>
      <a href="/docs/providers/google/r/compute_subnetwork.html">google_compute_subnetwork</a>
      </li>

      <li<%= sidebar_current("docs-google-compute-target-http-proxy") %>>
      <a href="/docs/providers/google/r/compute_target_http_proxy.html">google_compute_target_http_proxy</a>
      </li>

      <li<%= sidebar_current("docs-google-compute-target-https-proxy") %>>
      <a href="/docs/providers/google/r/compute_target_https_proxy.html">google_compute_target_https_proxy</a>
      </li>

      <li<%= sidebar_current("docs-google-compute-target-pool") %>>
      <a href="/docs/providers/google/r/compute_target_pool.html">google_compute_target_pool</a>
      </li>

      <li<%= sidebar_current("docs-google-compute-url-map") %>>
      <a href="/docs/providers/google/r/compute_url_map.html">google_compute_url_map</a>
      </li>

      <li<%= sidebar_current("docs-google-compute-vpn-gateway") %>>
      <a href="/docs/providers/google/r/compute_vpn_gateway.html">google_compute_vpn_gateway</a>
      </li>

      <li<%= sidebar_current("docs-google-compute-vpn-tunnel") %>>
      <a href="/docs/providers/google/r/compute_vpn_tunnel.html">google_compute_vpn_tunnel</a>
      </li>
    </ul>
    </li>

    <li<%= sidebar_current("docs-google-container") %>>
    <a href="#">Google Container Engine Resources</a>
    <ul class="nav nav-visible">
      <li<%= sidebar_current("docs-google-container-cluster") %>>
      <a href="/docs/providers/google/r/container_cluster.html">google_container_cluster</a>
      </li>
      
      <li<%= sidebar_current("docs-google-container-node-pool") %>>
      <a href="/docs/providers/google/r/container_node_pool.html">google_container_node_pool</a>
      </li>
    </ul>
    </li>

    <li<%= sidebar_current("docs-google-dns") %>>
    <a href="#">Google DNS Resources</a>
    <ul class="nav nav-visible">
      <li<%= sidebar_current("docs-google-dns-managed-zone") %>>
      <a href="/docs/providers/google/r/dns_managed_zone.html">google_dns_managed_zone</a>
      </li>

      <li<%= sidebar_current("docs-google-dns-record-set") %>>
      <a href="/docs/providers/google/r/dns_record_set.html">google_dns_record_set</a>
      </li>
    </ul>
    </li>

    <li<%= sidebar_current("docs-google-pubsub") %>>
    <a href="#">Google PubSub Resources</a>
    <ul class="nav nav-visible">
      <li<%= sidebar_current("docs-google-pubsub-topic") %>>
      <a href="/docs/providers/google/r/pubsub_topic.html">google_pubsub_topic</a>
      </li>

      <li<%= sidebar_current("docs-google-pubsub-subscription") %>>
      <a href="/docs/providers/google/r/pubsub_subscription.html">google_pubsub_subscription</a>
      </li>
    </ul>
    </li>

    <li<%= sidebar_current("docs-google-sql") %>>
    <a href="#">Google SQL Resources</a>
    <ul class="nav nav-visible">
      <li<%= sidebar_current("docs-google-sql-database") %>>
      <a href="/docs/providers/google/r/sql_database.html">google_sql_database</a>
      </li>

      <li<%= sidebar_current("docs-google-sql-database-instance") %>>
      <a href="/docs/providers/google/r/sql_database_instance.html">google_sql_database_instance</a>
      </li>

      <li<%= sidebar_current("docs-google-sql-user") %>>
      <a href="/docs/providers/google/r/sql_user.html">google_sql_user</a>
      </li>
    </ul>
    </li>

    <li<%= sidebar_current("docs-google-storage") %>>
    <a href="#">Google Storage Resources</a>
    <ul class="nav nav-visible">
      <li<%= sidebar_current("docs-google-storage-bucket") %>>
      <a href="/docs/providers/google/r/storage_bucket.html">google_storage_bucket</a>
      </li>

      <li<%= sidebar_current("docs-google-storage-bucket-acl") %>>
      <a href="/docs/providers/google/r/storage_bucket_acl.html">google_storage_bucket_acl</a>
      </li>

      <li<%= sidebar_current("docs-google-storage-bucket-object") %>>
      <a href="/docs/providers/google/r/storage_bucket_object.html">google_storage_bucket_object</a>
      </li>

      <li<%= sidebar_current("docs-google-storage-object-acl") %>>
      <a href="/docs/providers/google/r/storage_object_acl.html">google_storage_object_acl</a>
      </li>
    </ul>
    </li>
  </ul>
</div>
  <% end %>

<%= yield %>
  <% end %><|MERGE_RESOLUTION|>--- conflicted
+++ resolved
@@ -138,7 +138,6 @@
       <a href="/docs/providers/google/r/compute_route.html">google_compute_route</a>
       </li>
 
-<<<<<<< HEAD
       <li<%= sidebar_current("docs-google-compute-router") %>>
       <a href="/docs/providers/google/r/compute_router.html">google_compute_router</a>
       </li>
@@ -150,12 +149,11 @@
       <li<%= sidebar_current("docs-google-compute-router-peer") %>>
       <a href="/docs/providers/google/r/compute_router_peer.html">google_compute_router_peer</a>
       </li>
-=======
+    
       <li<%= sidebar_current("docs-google-compute-snapshot") %>>
 			<a href="/docs/providers/google/r/compute_snapshot.html">google_compute_snapshot</a>
 			</li>
->>>>>>> 5907af09
-
+    
       <li<%= sidebar_current("docs-google-compute-ssl-certificate") %>>
       <a href="/docs/providers/google/r/compute_ssl_certificate.html">google_compute_ssl_certificate</a>
       </li>
