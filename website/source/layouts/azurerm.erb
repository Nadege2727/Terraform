--- conflicted
+++ resolved
@@ -14,21 +14,17 @@
             <li<%= sidebar_current("docs-azurerm-datasource") %>>
               <a href="#">Data Sources</a>
               <ul class="nav nav-visible">
-
                 <li<%= sidebar_current("docs-azurerm-datasource-client-config") %>>
                     <a href="/docs/providers/azurerm/d/client_config.html">azurerm_client_config</a>
                 </li>
-<<<<<<< HEAD
 
                 <li<%= sidebar_current("docs-azurerm-datasource-resource-group") %>>
                     <a href="/docs/providers/azurerm/d/resource_group.html">azurerm_resource_group</a>
                 </li>
                 
-=======
                 <li<%= sidebar_current("docs-azurerm-datasource-public-ip") %>>
                     <a href="/docs/providers/azurerm/d/public_ip.html">azurerm_public_ip</a>
                 </li>
->>>>>>> c6a82000
               </ul>
             </li>
 
