--- conflicted
+++ resolved
@@ -81,7 +81,6 @@
 	// checked by this run block.
 	CheckRules []*CheckRule
 
-<<<<<<< HEAD
 	// Module defines an address of another module that should be loaded and
 	// executed as part of this run block instead of the module under test.
 	//
@@ -98,12 +97,11 @@
 	// whichever config is defined by Module. This field is then set during the
 	// configuration load process and should be used when the test is executed.
 	ConfigUnderTest *Config
-=======
+
 	// ExpectFailures should be a list of checkable objects that are expected
 	// to report a failure from their custom conditions as part of this test
 	// run.
 	ExpectFailures []hcl.Traversal
->>>>>>> c9bc7e84
 
 	NameDeclRange      hcl.Range
 	VariablesDeclRange hcl.Range
