--- conflicted
+++ resolved
@@ -113,14 +113,11 @@
 	// configuration load process and should be used when the test is executed.
 	ConfigUnderTest *Config
 
-<<<<<<< HEAD
-=======
 	// ExpectFailures should be a list of checkable objects that are expected
 	// to report a failure from their custom conditions as part of this test
 	// run.
 	ExpectFailures []hcl.Traversal
 
->>>>>>> 5acc95dd
 	NameDeclRange      hcl.Range
 	VariablesDeclRange hcl.Range
 	DeclRange          hcl.Range
@@ -311,17 +308,16 @@
 		r.Command = ApplyTestCommand // Default to apply
 	}
 
-<<<<<<< HEAD
 	if attr, exists := content.Attributes["providers"]; exists {
 		providers, providerDiags := decodePassedProviderConfigs(attr)
 		diags = append(diags, providerDiags...)
 		r.Providers = append(r.Providers, providers...)
-=======
+	}
+
 	if attr, exists := content.Attributes["expect_failures"]; exists {
 		failures, failDiags := decodeDependsOn(attr)
 		diags = append(diags, failDiags...)
 		r.ExpectFailures = failures
->>>>>>> 5acc95dd
 	}
 
 	return &r, diags
@@ -510,11 +506,8 @@
 var testRunBlockSchema = &hcl.BodySchema{
 	Attributes: []hcl.AttributeSchema{
 		{Name: "command"},
-<<<<<<< HEAD
 		{Name: "providers"},
-=======
 		{Name: "expect_failures"},
->>>>>>> 5acc95dd
 	},
 	Blocks: []hcl.BlockHeaderSchema{
 		{
