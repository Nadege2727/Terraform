// Copyright (c) HashiCorp, Inc.
// SPDX-License-Identifier: MPL-2.0

package terraform

import (
	"fmt"
	"log"
	"sort"

	"github.com/hashicorp/terraform/internal/addrs"
	"github.com/hashicorp/terraform/internal/instances"
	"github.com/hashicorp/terraform/internal/plans"
	"github.com/hashicorp/terraform/internal/providers"
	"github.com/hashicorp/terraform/internal/states"
	"github.com/hashicorp/terraform/internal/tfdiags"

	"github.com/zclconf/go-cty/cty"
)

// NodePlannableResourceInstance represents a _single_ resource
// instance that is plannable. This means this represents a single
// count index, for example.
type NodePlannableResourceInstance struct {
	*NodeAbstractResourceInstance
	ForceCreateBeforeDestroy bool

	// skipRefresh indicates that we should skip refreshing individual instances
	skipRefresh bool

	// skipPlanChanges indicates we should skip trying to plan change actions
	// for any instances.
	skipPlanChanges bool

	// forceReplace are resource instance addresses where the user wants to
	// force generating a replace action. This set isn't pre-filtered, so
	// it might contain addresses that have nothing to do with the resource
	// that this node represents, which the node itself must therefore ignore.
	forceReplace []addrs.AbsResourceInstance

	// replaceTriggeredBy stores references from replace_triggered_by which
	// triggered this instance to be replaced.
	replaceTriggeredBy []*addrs.Reference

	// importTarget, if populated, contains the information necessary to plan
	// an import of this resource.
	importTarget ImportTarget
}

var (
	_ GraphNodeModuleInstance       = (*NodePlannableResourceInstance)(nil)
	_ GraphNodeReferenceable        = (*NodePlannableResourceInstance)(nil)
	_ GraphNodeReferencer           = (*NodePlannableResourceInstance)(nil)
	_ GraphNodeConfigResource       = (*NodePlannableResourceInstance)(nil)
	_ GraphNodeResourceInstance     = (*NodePlannableResourceInstance)(nil)
	_ GraphNodeAttachResourceConfig = (*NodePlannableResourceInstance)(nil)
	_ GraphNodeAttachResourceState  = (*NodePlannableResourceInstance)(nil)
	_ GraphNodeExecutable           = (*NodePlannableResourceInstance)(nil)
)

// GraphNodeEvalable
func (n *NodePlannableResourceInstance) Execute(ctx EvalContext, op walkOperation) tfdiags.Diagnostics {
	addr := n.ResourceInstanceAddr()

	// Eval info is different depending on what kind of resource this is
	switch addr.Resource.Resource.Mode {
	case addrs.ManagedResourceMode:
		return n.managedResourceExecute(ctx)
	case addrs.DataResourceMode:
		return n.dataResourceExecute(ctx)
	default:
		panic(fmt.Errorf("unsupported resource mode %s", n.Config.Mode))
	}
}

func (n *NodePlannableResourceInstance) dataResourceExecute(ctx EvalContext) (diags tfdiags.Diagnostics) {
	config := n.Config
	addr := n.ResourceInstanceAddr()

	var change *plans.ResourceInstanceChange

	_, providerSchema, err := getProvider(ctx, n.ResolvedProvider)
	diags = diags.Append(err)
	if diags.HasErrors() {
		return diags
	}

	diags = diags.Append(validateSelfRef(addr.Resource, config.Config, providerSchema))
	if diags.HasErrors() {
		return diags
	}

	checkRuleSeverity := tfdiags.Error
	if n.skipPlanChanges || n.preDestroyRefresh {
		checkRuleSeverity = tfdiags.Warning
	}

	change, state, repeatData, planDiags := n.planDataSource(ctx, checkRuleSeverity, n.skipPlanChanges)
	diags = diags.Append(planDiags)
	if diags.HasErrors() {
		return diags
	}

	// write the data source into both the refresh state and the
	// working state
	diags = diags.Append(n.writeResourceInstanceState(ctx, state, refreshState))
	if diags.HasErrors() {
		return diags
	}
	diags = diags.Append(n.writeResourceInstanceState(ctx, state, workingState))
	if diags.HasErrors() {
		return diags
	}

	diags = diags.Append(n.writeChange(ctx, change, ""))

	// Post-conditions might block further progress. We intentionally do this
	// _after_ writing the state/diff because we want to check against
	// the result of the operation, and to fail on future operations
	// until the user makes the condition succeed.
	checkDiags := evalCheckRules(
		addrs.ResourcePostcondition,
		n.Config.Postconditions,
		ctx, addr, repeatData,
		checkRuleSeverity,
	)
	diags = diags.Append(checkDiags)

	return diags
}

func (n *NodePlannableResourceInstance) managedResourceExecute(ctx EvalContext) (diags tfdiags.Diagnostics) {
	config := n.Config
	addr := n.ResourceInstanceAddr()

	var change *plans.ResourceInstanceChange
	var instanceRefreshState *states.ResourceInstanceObject
	var generateConfig bool

	checkRuleSeverity := tfdiags.Error
	if n.skipPlanChanges || n.preDestroyRefresh {
		checkRuleSeverity = tfdiags.Warning
	}

	provider, providerSchema, err := getProvider(ctx, n.ResolvedProvider)
	diags = diags.Append(err)
	if diags.HasErrors() {
		return diags
	}

	if config != nil {
		diags = diags.Append(validateSelfRef(addr.Resource, config.Config, providerSchema))
		if diags.HasErrors() {
			return diags
		}
	}

	importing := n.importTarget.ID != ""

	// If the resource is to be imported, we now ask the provider for an Import
	// and a Refresh, and save the resulting state to instanceRefreshState.
<<<<<<< HEAD
	if n.importTarget.ID != "" {
		if n.Config == nil || n.Config.Managed == nil {
			generateConfig = true
		}
=======
	if importing {
>>>>>>> 3c20f7b3
		instanceRefreshState, diags = n.importState(ctx, addr, provider)
	} else {
		var readDiags tfdiags.Diagnostics
		instanceRefreshState, readDiags = n.readResourceInstanceState(ctx, addr)
		diags = diags.Append(readDiags)
		if diags.HasErrors() {
			return diags
		}
	}

	// We'll save a snapshot of what we just read from the state into the
	// prevRunState before we do anything else, since this will capture the
	// result of any schema upgrading that readResourceInstanceState just did,
	// but not include any out-of-band changes we might detect in in the
	// refresh step below.
	diags = diags.Append(n.writeResourceInstanceState(ctx, instanceRefreshState, prevRunState))
	if diags.HasErrors() {
		return diags
	}
	// Also the refreshState, because that should still reflect schema upgrades
	// even if it doesn't reflect upstream changes.
	diags = diags.Append(n.writeResourceInstanceState(ctx, instanceRefreshState, refreshState))
	if diags.HasErrors() {
		return diags
	}

	// In 0.13 we could be refreshing a resource with no config.
	// We should be operating on managed resource, but check here to be certain
	if n.Config == nil || n.Config.Managed == nil {
		log.Printf("[WARN] managedResourceExecute: no Managed config value found in instance state for %q", n.Addr)
	} else {
		if instanceRefreshState != nil {
			instanceRefreshState.CreateBeforeDestroy = n.Config.Managed.CreateBeforeDestroy || n.ForceCreateBeforeDestroy
		}
	}

	// Refresh, maybe
	// The import process handles its own refresh
	if !n.skipRefresh && !importing {
		s, refreshDiags := n.refresh(ctx, states.NotDeposed, instanceRefreshState)
		diags = diags.Append(refreshDiags)
		if diags.HasErrors() {
			return diags
		}

		instanceRefreshState = s

		if instanceRefreshState != nil {
			// When refreshing we start by merging the stored dependencies and
			// the configured dependencies. The configured dependencies will be
			// stored to state once the changes are applied. If the plan
			// results in no changes, we will re-write these dependencies
			// below.
			instanceRefreshState.Dependencies = mergeDeps(n.Dependencies, instanceRefreshState.Dependencies)
		}

		diags = diags.Append(n.writeResourceInstanceState(ctx, instanceRefreshState, refreshState))
		if diags.HasErrors() {
			return diags
		}
	}

	// Plan the instance, unless we're in the refresh-only mode
	if !n.skipPlanChanges {

		// add this instance to n.forceReplace if replacement is triggered by
		// another change
		repData := instances.RepetitionData{}
		switch k := addr.Resource.Key.(type) {
		case addrs.IntKey:
			repData.CountIndex = k.Value()
		case addrs.StringKey:
			repData.EachKey = k.Value()
			repData.EachValue = cty.DynamicVal
		}

		diags = diags.Append(n.replaceTriggered(ctx, repData))
		if diags.HasErrors() {
			return diags
		}

		change, instancePlanState, repeatData, planDiags := n.plan(
			ctx, change, instanceRefreshState, n.ForceCreateBeforeDestroy, n.forceReplace, generateConfig,
		)
		diags = diags.Append(planDiags)
		if diags.HasErrors() {
			return diags
		}

		if n.importTarget.ID != "" {
			change.Importing = &plans.Importing{ID: n.importTarget.ID}
		}

		// FIXME: here we udpate the change to reflect the reason for
		// replacement, but we still overload forceReplace to get the correct
		// change planned.
		if len(n.replaceTriggeredBy) > 0 {
			change.ActionReason = plans.ResourceInstanceReplaceByTriggers
		}

		diags = diags.Append(n.checkPreventDestroy(change))
		if diags.HasErrors() {
			return diags
		}

		// FIXME: it is currently important that we write resource changes to
		// the plan (n.writeChange) before we write the corresponding state
		// (n.writeResourceInstanceState).
		//
		// This is because the planned resource state will normally have the
		// status of states.ObjectPlanned, which causes later logic to refer to
		// the contents of the plan to retrieve the resource data. Because
		// there is no shared lock between these two data structures, reversing
		// the order of these writes will cause a brief window of inconsistency
		// which can lead to a failed safety check.
		//
		// Future work should adjust these APIs such that it is impossible to
		// update these two data structures incorrectly through any objects
		// reachable via the terraform.EvalContext API.
		diags = diags.Append(n.writeChange(ctx, change, ""))

		diags = diags.Append(n.writeResourceInstanceState(ctx, instancePlanState, workingState))
		if diags.HasErrors() {
			return diags
		}

		// If this plan resulted in a NoOp, then apply won't have a chance to make
		// any changes to the stored dependencies. Since this is a NoOp we know
		// that the stored dependencies will have no effect during apply, and we can
		// write them out now.
		if change.Action == plans.NoOp && !depsEqual(instanceRefreshState.Dependencies, n.Dependencies) {
			// the refresh state will be the final state for this resource, so
			// finalize the dependencies here if they need to be updated.
			instanceRefreshState.Dependencies = n.Dependencies
			diags = diags.Append(n.writeResourceInstanceState(ctx, instanceRefreshState, refreshState))
			if diags.HasErrors() {
				return diags
			}
		}

		// Post-conditions might block completion. We intentionally do this
		// _after_ writing the state/diff because we want to check against
		// the result of the operation, and to fail on future operations
		// until the user makes the condition succeed.
		// (Note that some preconditions will end up being skipped during
		// planning, because their conditions depend on values not yet known.)
		checkDiags := evalCheckRules(
			addrs.ResourcePostcondition,
			n.Config.Postconditions,
			ctx, n.ResourceInstanceAddr(), repeatData,
			checkRuleSeverity,
		)
		diags = diags.Append(checkDiags)
	} else {
		// In refresh-only mode we need to evaluate the for-each expression in
		// order to supply the value to the pre- and post-condition check
		// blocks. This has the unfortunate edge case of a refresh-only plan
		// executing with a for-each map which has the same keys but different
		// values, which could result in a post-condition check relying on that
		// value being inaccurate. Unless we decide to store the value of the
		// for-each expression in state, this is unavoidable.
		forEach, _ := evaluateForEachExpression(n.Config.ForEach, ctx)
		repeatData := EvalDataForInstanceKey(n.ResourceInstanceAddr().Resource.Key, forEach)

		checkDiags := evalCheckRules(
			addrs.ResourcePrecondition,
			n.Config.Preconditions,
			ctx, addr, repeatData,
			checkRuleSeverity,
		)
		diags = diags.Append(checkDiags)

		// Even if we don't plan changes, we do still need to at least update
		// the working state to reflect the refresh result. If not, then e.g.
		// any output values refering to this will not react to the drift.
		// (Even if we didn't actually refresh above, this will still save
		// the result of any schema upgrading we did in readResourceInstanceState.)
		diags = diags.Append(n.writeResourceInstanceState(ctx, instanceRefreshState, workingState))
		if diags.HasErrors() {
			return diags
		}

		// Here we also evaluate post-conditions after updating the working
		// state, because we want to check against the result of the refresh.
		// Unlike in normal planning mode, these checks are still evaluated
		// even if pre-conditions generated diagnostics, because we have no
		// planned changes to block.
		checkDiags = evalCheckRules(
			addrs.ResourcePostcondition,
			n.Config.Postconditions,
			ctx, addr, repeatData,
			checkRuleSeverity,
		)
		diags = diags.Append(checkDiags)
	}

	return diags
}

// replaceTriggered checks if this instance needs to be replace due to a change
// in a replace_triggered_by reference. If replacement is required, the
// instance address is added to forceReplace
func (n *NodePlannableResourceInstance) replaceTriggered(ctx EvalContext, repData instances.RepetitionData) tfdiags.Diagnostics {
	var diags tfdiags.Diagnostics
	if n.Config == nil {
		return diags
	}

	for _, expr := range n.Config.TriggersReplacement {
		ref, replace, evalDiags := ctx.EvaluateReplaceTriggeredBy(expr, repData)
		diags = diags.Append(evalDiags)
		if diags.HasErrors() {
			continue
		}

		if replace {
			// FIXME: forceReplace accomplishes the same goal, however we may
			// want to communicate more information about which resource
			// triggered the replacement in the plan.
			// Rather than further complicating the plan method with more
			// options, we can refactor both of these features later.
			n.forceReplace = append(n.forceReplace, n.Addr)
			log.Printf("[DEBUG] ReplaceTriggeredBy forcing replacement of %s due to change in %s", n.Addr, ref.DisplayString())

			n.replaceTriggeredBy = append(n.replaceTriggeredBy, ref)
			break
		}
	}

	return diags
}

func (n *NodePlannableResourceInstance) importState(ctx EvalContext, addr addrs.AbsResourceInstance, provider providers.Interface) (*states.ResourceInstanceObject, tfdiags.Diagnostics) {
	var diags tfdiags.Diagnostics
	absAddr := addr.Resource.Absolute(ctx.Path())

	diags = diags.Append(ctx.Hook(func(h Hook) (HookAction, error) {
		return h.PreImportState(absAddr, n.importTarget.ID)
	}))
	if diags.HasErrors() {
		return nil, diags
	}

	resp := provider.ImportResourceState(providers.ImportResourceStateRequest{
		TypeName: addr.Resource.Resource.Type,
		ID:       n.importTarget.ID,
	})
	diags = diags.Append(resp.Diagnostics)
	if diags.HasErrors() {
		return nil, diags
	}

	imported := resp.ImportedResources

	if len(imported) == 0 {
		diags = diags.Append(tfdiags.Sourceless(
			tfdiags.Error,
			"Import returned no resources",
			fmt.Sprintf("While attempting to import with ID %s, the provider"+
				"returned no instance states.",
				n.importTarget.ID,
			),
		))
		return nil, diags
	}
	for _, obj := range imported {
		log.Printf("[TRACE] graphNodeImportState: import %s %q produced instance object of type %s", absAddr.String(), n.importTarget.ID, obj.TypeName)
	}
	if len(imported) > 1 {
		diags = diags.Append(tfdiags.Sourceless(
			tfdiags.Error,
			"Multiple import states not supported",
			fmt.Sprintf("While attempting to import with ID %s, the provider "+
				"returned multiple resource instance states. This "+
				"is not currently supported.",
				n.importTarget.ID,
			),
		))
		return nil, diags
	}

	// call post-import hook
	diags = diags.Append(ctx.Hook(func(h Hook) (HookAction, error) {
		return h.PostImportState(absAddr, imported)
	}))

	if imported[0].TypeName == "" {
		diags = diags.Append(fmt.Errorf("import of %s didn't set type", n.importTarget.Addr.String()))
		return nil, diags
	}

	importedState := imported[0].AsInstanceObject()

	if importedState.Value.IsNull() {
		diags = diags.Append(tfdiags.Sourceless(
			tfdiags.Error,
			"Import returned null resource",
			fmt.Sprintf("While attempting to import with ID %s, the provider"+
				"returned an instance with no state.",
				n.importTarget.ID,
			),
		))
	}

	// refresh
	riNode := &NodeAbstractResourceInstance{
		Addr: n.importTarget.Addr,
		NodeAbstractResource: NodeAbstractResource{
			ResolvedProvider: n.ResolvedProvider,
		},
	}
	instanceRefreshState, refreshDiags := riNode.refresh(ctx, states.NotDeposed, importedState)
	diags = diags.Append(refreshDiags)
	if diags.HasErrors() {
		return instanceRefreshState, diags
	}

	// verify the existence of the imported resource
	if instanceRefreshState.Value.IsNull() {
		var diags tfdiags.Diagnostics
		diags = diags.Append(tfdiags.Sourceless(
			tfdiags.Error,
			"Cannot import non-existent remote object",
			fmt.Sprintf(
				"While attempting to import an existing object to %q, "+
					"the provider detected that no object exists with the given id. "+
					"Only pre-existing objects can be imported; check that the id "+
					"is correct and that it is associated with the provider's "+
					"configured region or endpoint, or use \"terraform apply\" to "+
					"create a new remote object for this resource.",
				n.importTarget.Addr,
			),
		))
		return instanceRefreshState, diags
	}

	diags = diags.Append(riNode.writeResourceInstanceState(ctx, instanceRefreshState, refreshState))
	return instanceRefreshState, diags
}

// mergeDeps returns the union of 2 sets of dependencies
func mergeDeps(a, b []addrs.ConfigResource) []addrs.ConfigResource {
	switch {
	case len(a) == 0:
		return b
	case len(b) == 0:
		return a
	}

	set := make(map[string]addrs.ConfigResource)

	for _, dep := range a {
		set[dep.String()] = dep
	}

	for _, dep := range b {
		set[dep.String()] = dep
	}

	newDeps := make([]addrs.ConfigResource, 0, len(set))
	for _, dep := range set {
		newDeps = append(newDeps, dep)
	}

	return newDeps
}

func depsEqual(a, b []addrs.ConfigResource) bool {
	if len(a) != len(b) {
		return false
	}

	// Because we need to sort the deps to compare equality, make shallow
	// copies to prevent concurrently modifying the array values on
	// dependencies shared between expanded instances.
	copyA, copyB := make([]addrs.ConfigResource, len(a)), make([]addrs.ConfigResource, len(b))
	copy(copyA, a)
	copy(copyB, b)
	a, b = copyA, copyB

	less := func(s []addrs.ConfigResource) func(i, j int) bool {
		return func(i, j int) bool {
			return s[i].String() < s[j].String()
		}
	}

	sort.Slice(a, less(a))
	sort.Slice(b, less(b))

	for i := range a {
		if !a[i].Equal(b[i]) {
			return false
		}
	}
	return true
}<|MERGE_RESOLUTION|>--- conflicted
+++ resolved
@@ -159,14 +159,10 @@
 
 	// If the resource is to be imported, we now ask the provider for an Import
 	// and a Refresh, and save the resulting state to instanceRefreshState.
-<<<<<<< HEAD
-	if n.importTarget.ID != "" {
+	if importing {
 		if n.Config == nil || n.Config.Managed == nil {
 			generateConfig = true
 		}
-=======
-	if importing {
->>>>>>> 3c20f7b3
 		instanceRefreshState, diags = n.importState(ctx, addr, provider)
 	} else {
 		var readDiags tfdiags.Diagnostics
