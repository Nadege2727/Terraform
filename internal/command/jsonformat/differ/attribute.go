--- conflicted
+++ resolved
@@ -38,17 +38,6 @@
 	}
 }
 
-<<<<<<< HEAD
-func (v Value) computeChangeForType(ctyType cty.Type) change.Change {
-	if ctyType == cty.NilType || ctyType == cty.DynamicPseudoType {
-		// Forward nil or dynamic types over to be processed as outputs.
-		// There is nothing particularly special about the way outputs are
-		// processed that make this unsafe, we could just as easily call this
-		// function computeChangeForDynamicValues(), but external callers will
-		// only be in this situation when processing outputs so this function
-		// is named for their benefit.
-		return v.computeChangeForOutput()
-=======
 func (v Value) computeChangeForType(ctype cty.Type) change.Change {
 	if sensitive, ok := v.checkForSensitive(); ok {
 		return sensitive
@@ -56,11 +45,16 @@
 
 	if computed, ok := v.checkForComputedType(ctype); ok {
 		return computed
->>>>>>> 1332d315
 	}
 
 	switch {
 	case ctype == cty.NilType, ctype == cty.DynamicPseudoType:
+		// Forward nil or dynamic types over to be processed as outputs.
+		// There is nothing particularly special about the way outputs are
+		// processed that make this unsafe, we could just as easily call this
+		// function computeChangeForDynamicValues(), but external callers will
+		// only be in this situation when processing outputs so this function
+		// is named for their benefit.
 		return v.ComputeChangeForOutput()
 	case ctype.IsPrimitiveType():
 		return v.computeAttributeChangeAsPrimitive(ctype)
