--- conflicted
+++ resolved
@@ -13,11 +13,8 @@
 	ops := []string{
 		opCopyDBSnapshot,
 		opCreateDBInstanceReadReplica,
-<<<<<<< HEAD
-=======
 		opCopyDBClusterSnapshot,
 		opCreateDBCluster,
->>>>>>> c7cc1525
 	}
 	initRequest = func(r *request.Request) {
 		for _, operation := range ops {
@@ -32,11 +29,8 @@
 	fns := map[string]func(r *request.Request){
 		opCopyDBSnapshot:              copyDBSnapshotPresign,
 		opCreateDBInstanceReadReplica: createDBInstanceReadReplicaPresign,
-<<<<<<< HEAD
-=======
 		opCopyDBClusterSnapshot:       copyDBClusterSnapshotPresign,
 		opCreateDBCluster:             createDBClusterPresign,
->>>>>>> c7cc1525
 	}
 	if !r.ParamsFilled() {
 		return
@@ -61,11 +55,7 @@
 func createDBInstanceReadReplicaPresign(r *request.Request) {
 	originParams := r.Params.(*CreateDBInstanceReadReplicaInput)
 
-<<<<<<< HEAD
-	if originParams.PreSignedUrl != nil || originParams.DestinationRegion != nil {
-=======
 	if originParams.SourceRegion == nil || originParams.PreSignedUrl != nil || originParams.DestinationRegion != nil {
->>>>>>> c7cc1525
 		return
 	}
 
@@ -74,8 +64,6 @@
 	originParams.PreSignedUrl = presignURL(r, originParams.SourceRegion, newParams)
 }
 
-<<<<<<< HEAD
-=======
 func copyDBClusterSnapshotPresign(r *request.Request) {
 	originParams := r.Params.(*CopyDBClusterSnapshotInput)
 
@@ -100,7 +88,6 @@
 	originParams.PreSignedUrl = presignURL(r, originParams.SourceRegion, newParams)
 }
 
->>>>>>> c7cc1525
 // presignURL will presign the request by using SoureRegion to sign with. SourceRegion is not
 // sent to the service, and is only used to not have the SDKs parsing ARNs.
 func presignURL(r *request.Request, sourceRegion *string, newParams interface{}) *string {
