package ec2metadata

import (
	"encoding/json"
	"fmt"
	"net/http"
	"strconv"
	"strings"
	"time"

	"github.com/aws/aws-sdk-go/aws"
	"github.com/aws/aws-sdk-go/aws/awserr"
	"github.com/aws/aws-sdk-go/aws/request"
	"github.com/aws/aws-sdk-go/internal/sdkuri"
)

// getToken uses the duration to return a token for EC2 metadata service,
// or an error if the request failed.
<<<<<<< HEAD
func (c *EC2Metadata) getToken(duration time.Duration) (tokenOutput, error) {
=======
func (c *EC2Metadata) getToken(ctx aws.Context, duration time.Duration) (tokenOutput, error) {
>>>>>>> 0749e419
	op := &request.Operation{
		Name:       "GetToken",
		HTTPMethod: "PUT",
		HTTPPath:   "/api/token",
	}

	var output tokenOutput
	req := c.NewRequest(op, nil, &output)
<<<<<<< HEAD
=======
	req.SetContext(ctx)
>>>>>>> 0749e419

	// remove the fetch token handler from the request handlers to avoid infinite recursion
	req.Handlers.Sign.RemoveByName(fetchTokenHandlerName)

	// Swap the unmarshalMetadataHandler with unmarshalTokenHandler on this request.
	req.Handlers.Unmarshal.Swap(unmarshalMetadataHandlerName, unmarshalTokenHandler)

	ttl := strconv.FormatInt(int64(duration/time.Second), 10)
	req.HTTPRequest.Header.Set(ttlHeader, ttl)

	err := req.Send()

	// Errors with bad request status should be returned.
	if err != nil {
		err = awserr.NewRequestFailure(
			awserr.New(req.HTTPResponse.Status, http.StatusText(req.HTTPResponse.StatusCode), err),
			req.HTTPResponse.StatusCode, req.RequestID)
	}

	return output, err
}

// GetMetadata uses the path provided to request information from the EC2
// instance metadata service. The content will be returned as a string, or
// error if the request failed.
func (c *EC2Metadata) GetMetadata(p string) (string, error) {
	return c.GetMetadataWithContext(aws.BackgroundContext(), p)
}

// GetMetadataWithContext uses the path provided to request information from the EC2
// instance metadata service. The content will be returned as a string, or
// error if the request failed.
func (c *EC2Metadata) GetMetadataWithContext(ctx aws.Context, p string) (string, error) {
	op := &request.Operation{
		Name:       "GetMetadata",
		HTTPMethod: "GET",
		HTTPPath:   sdkuri.PathJoin("/meta-data", p),
	}
	output := &metadataOutput{}

	req := c.NewRequest(op, nil, output)

<<<<<<< HEAD
=======
	req.SetContext(ctx)

>>>>>>> 0749e419
	err := req.Send()
	return output.Content, err
}

// GetUserData returns the userdata that was configured for the service. If
// there is no user-data setup for the EC2 instance a "NotFoundError" error
// code will be returned.
func (c *EC2Metadata) GetUserData() (string, error) {
	return c.GetUserDataWithContext(aws.BackgroundContext())
}

// GetUserDataWithContext returns the userdata that was configured for the service. If
// there is no user-data setup for the EC2 instance a "NotFoundError" error
// code will be returned.
func (c *EC2Metadata) GetUserDataWithContext(ctx aws.Context) (string, error) {
	op := &request.Operation{
		Name:       "GetUserData",
		HTTPMethod: "GET",
		HTTPPath:   "/user-data",
	}

	output := &metadataOutput{}
	req := c.NewRequest(op, nil, output)
<<<<<<< HEAD
=======
	req.SetContext(ctx)
>>>>>>> 0749e419

	err := req.Send()
	return output.Content, err
}

// GetDynamicData uses the path provided to request information from the EC2
// instance metadata service for dynamic data. The content will be returned
// as a string, or error if the request failed.
func (c *EC2Metadata) GetDynamicData(p string) (string, error) {
	return c.GetDynamicDataWithContext(aws.BackgroundContext(), p)
}

// GetDynamicDataWithContext uses the path provided to request information from the EC2
// instance metadata service for dynamic data. The content will be returned
// as a string, or error if the request failed.
func (c *EC2Metadata) GetDynamicDataWithContext(ctx aws.Context, p string) (string, error) {
	op := &request.Operation{
		Name:       "GetDynamicData",
		HTTPMethod: "GET",
		HTTPPath:   sdkuri.PathJoin("/dynamic", p),
	}

	output := &metadataOutput{}
	req := c.NewRequest(op, nil, output)
<<<<<<< HEAD
=======
	req.SetContext(ctx)
>>>>>>> 0749e419

	err := req.Send()
	return output.Content, err
}

// GetInstanceIdentityDocument retrieves an identity document describing an
// instance. Error is returned if the request fails or is unable to parse
// the response.
func (c *EC2Metadata) GetInstanceIdentityDocument() (EC2InstanceIdentityDocument, error) {
	return c.GetInstanceIdentityDocumentWithContext(aws.BackgroundContext())
}

// GetInstanceIdentityDocumentWithContext retrieves an identity document describing an
// instance. Error is returned if the request fails or is unable to parse
// the response.
func (c *EC2Metadata) GetInstanceIdentityDocumentWithContext(ctx aws.Context) (EC2InstanceIdentityDocument, error) {
	resp, err := c.GetDynamicDataWithContext(ctx, "instance-identity/document")
	if err != nil {
		return EC2InstanceIdentityDocument{},
			awserr.New("EC2MetadataRequestError",
				"failed to get EC2 instance identity document", err)
	}

	doc := EC2InstanceIdentityDocument{}
	if err := json.NewDecoder(strings.NewReader(resp)).Decode(&doc); err != nil {
		return EC2InstanceIdentityDocument{},
			awserr.New(request.ErrCodeSerialization,
				"failed to decode EC2 instance identity document", err)
	}

	return doc, nil
}

// IAMInfo retrieves IAM info from the metadata API
func (c *EC2Metadata) IAMInfo() (EC2IAMInfo, error) {
	return c.IAMInfoWithContext(aws.BackgroundContext())
}

// IAMInfoWithContext retrieves IAM info from the metadata API
func (c *EC2Metadata) IAMInfoWithContext(ctx aws.Context) (EC2IAMInfo, error) {
	resp, err := c.GetMetadataWithContext(ctx, "iam/info")
	if err != nil {
		return EC2IAMInfo{},
			awserr.New("EC2MetadataRequestError",
				"failed to get EC2 IAM info", err)
	}

	info := EC2IAMInfo{}
	if err := json.NewDecoder(strings.NewReader(resp)).Decode(&info); err != nil {
		return EC2IAMInfo{},
			awserr.New(request.ErrCodeSerialization,
				"failed to decode EC2 IAM info", err)
	}

	if info.Code != "Success" {
		errMsg := fmt.Sprintf("failed to get EC2 IAM Info (%s)", info.Code)
		return EC2IAMInfo{},
			awserr.New("EC2MetadataError", errMsg, nil)
	}

	return info, nil
}

// Region returns the region the instance is running in.
func (c *EC2Metadata) Region() (string, error) {
<<<<<<< HEAD
	ec2InstanceIdentityDocument, err := c.GetInstanceIdentityDocument()
=======
	return c.RegionWithContext(aws.BackgroundContext())
}

// RegionWithContext returns the region the instance is running in.
func (c *EC2Metadata) RegionWithContext(ctx aws.Context) (string, error) {
	ec2InstanceIdentityDocument, err := c.GetInstanceIdentityDocumentWithContext(ctx)
>>>>>>> 0749e419
	if err != nil {
		return "", err
	}
	// extract region from the ec2InstanceIdentityDocument
	region := ec2InstanceIdentityDocument.Region
	if len(region) == 0 {
		return "", awserr.New("EC2MetadataError", "invalid region received for ec2metadata instance", nil)
	}
	// returns region
	return region, nil
}

// Available returns if the application has access to the EC2 Metadata service.
// Can be used to determine if application is running within an EC2 Instance and
// the metadata service is available.
func (c *EC2Metadata) Available() bool {
	return c.AvailableWithContext(aws.BackgroundContext())
}

// AvailableWithContext returns if the application has access to the EC2 Metadata service.
// Can be used to determine if application is running within an EC2 Instance and
// the metadata service is available.
func (c *EC2Metadata) AvailableWithContext(ctx aws.Context) bool {
	if _, err := c.GetMetadataWithContext(ctx, "instance-id"); err != nil {
		return false
	}

	return true
}

// An EC2IAMInfo provides the shape for unmarshaling
// an IAM info from the metadata API
type EC2IAMInfo struct {
	Code               string
	LastUpdated        time.Time
	InstanceProfileArn string
	InstanceProfileID  string
}

// An EC2InstanceIdentityDocument provides the shape for unmarshaling
// an instance identity document
type EC2InstanceIdentityDocument struct {
	DevpayProductCodes      []string  `json:"devpayProductCodes"`
	MarketplaceProductCodes []string  `json:"marketplaceProductCodes"`
	AvailabilityZone        string    `json:"availabilityZone"`
	PrivateIP               string    `json:"privateIp"`
	Version                 string    `json:"version"`
	Region                  string    `json:"region"`
	InstanceID              string    `json:"instanceId"`
	BillingProducts         []string  `json:"billingProducts"`
	InstanceType            string    `json:"instanceType"`
	AccountID               string    `json:"accountId"`
	PendingTime             time.Time `json:"pendingTime"`
	ImageID                 string    `json:"imageId"`
	KernelID                string    `json:"kernelId"`
	RamdiskID               string    `json:"ramdiskId"`
	Architecture            string    `json:"architecture"`
}<|MERGE_RESOLUTION|>--- conflicted
+++ resolved
@@ -16,11 +16,7 @@
 
 // getToken uses the duration to return a token for EC2 metadata service,
 // or an error if the request failed.
-<<<<<<< HEAD
-func (c *EC2Metadata) getToken(duration time.Duration) (tokenOutput, error) {
-=======
 func (c *EC2Metadata) getToken(ctx aws.Context, duration time.Duration) (tokenOutput, error) {
->>>>>>> 0749e419
 	op := &request.Operation{
 		Name:       "GetToken",
 		HTTPMethod: "PUT",
@@ -29,10 +25,7 @@
 
 	var output tokenOutput
 	req := c.NewRequest(op, nil, &output)
-<<<<<<< HEAD
-=======
-	req.SetContext(ctx)
->>>>>>> 0749e419
+	req.SetContext(ctx)
 
 	// remove the fetch token handler from the request handlers to avoid infinite recursion
 	req.Handlers.Sign.RemoveByName(fetchTokenHandlerName)
@@ -75,11 +68,8 @@
 
 	req := c.NewRequest(op, nil, output)
 
-<<<<<<< HEAD
-=======
-	req.SetContext(ctx)
-
->>>>>>> 0749e419
+	req.SetContext(ctx)
+
 	err := req.Send()
 	return output.Content, err
 }
@@ -103,10 +93,7 @@
 
 	output := &metadataOutput{}
 	req := c.NewRequest(op, nil, output)
-<<<<<<< HEAD
-=======
-	req.SetContext(ctx)
->>>>>>> 0749e419
+	req.SetContext(ctx)
 
 	err := req.Send()
 	return output.Content, err
@@ -131,10 +118,7 @@
 
 	output := &metadataOutput{}
 	req := c.NewRequest(op, nil, output)
-<<<<<<< HEAD
-=======
-	req.SetContext(ctx)
->>>>>>> 0749e419
+	req.SetContext(ctx)
 
 	err := req.Send()
 	return output.Content, err
@@ -200,16 +184,12 @@
 
 // Region returns the region the instance is running in.
 func (c *EC2Metadata) Region() (string, error) {
-<<<<<<< HEAD
-	ec2InstanceIdentityDocument, err := c.GetInstanceIdentityDocument()
-=======
 	return c.RegionWithContext(aws.BackgroundContext())
 }
 
 // RegionWithContext returns the region the instance is running in.
 func (c *EC2Metadata) RegionWithContext(ctx aws.Context) (string, error) {
 	ec2InstanceIdentityDocument, err := c.GetInstanceIdentityDocumentWithContext(ctx)
->>>>>>> 0749e419
 	if err != nil {
 		return "", err
 	}
