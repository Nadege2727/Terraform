--- conflicted
+++ resolved
@@ -1,5 +1,3 @@
-<<<<<<< HEAD
-=======
 Release v1.7.9 (2017-03-13)
 ===
 
@@ -225,7 +223,6 @@
 ---
 * `private/model`: Add service response error code generation (#1061)
 
->>>>>>> c7cc1525
 Release v1.6.18 (2017-01-27)
 ===
 
