--- conflicted
+++ resolved
@@ -379,48 +379,6 @@
 			"revisionTime": "2016-06-13T20:05:45Z"
 		},
 		{
-			"checksumSHA1": "Ae3+suk6h+vfKb2+wEU2AjmusNs=",
-			"path": "github.com/HewlettPackard/oneview-golang",
-			"revision": "824ecdf6e3094c83cb54b800a6172ad2dbf416ee",
-			"revisionTime": "2016-11-22T00:02:32Z"
-		},
-		{
-			"checksumSHA1": "kasshieWdVIntOY0Vrz1OXNv7IA=",
-			"path": "github.com/HewlettPackard/oneview-golang/i3s",
-			"revision": "824ecdf6e3094c83cb54b800a6172ad2dbf416ee",
-			"revisionTime": "2016-11-22T00:02:32Z"
-		},
-		{
-			"checksumSHA1": "yrIv4kgbuYsHS05EqD5Va+sATQM=",
-			"path": "github.com/HewlettPackard/oneview-golang/icsp",
-			"revision": "824ecdf6e3094c83cb54b800a6172ad2dbf416ee",
-			"revisionTime": "2016-11-22T00:02:32Z"
-		},
-		{
-			"checksumSHA1": "T7C6uoGuuhXZ0UNMJr/7IyhF5ls=",
-			"path": "github.com/HewlettPackard/oneview-golang/liboneview",
-			"revision": "824ecdf6e3094c83cb54b800a6172ad2dbf416ee",
-			"revisionTime": "2016-11-22T00:02:32Z"
-		},
-		{
-			"checksumSHA1": "fkacMItfVQlh7Pf9f99N/tUEpqw=",
-			"path": "github.com/HewlettPackard/oneview-golang/ov",
-			"revision": "824ecdf6e3094c83cb54b800a6172ad2dbf416ee",
-			"revisionTime": "2016-11-22T00:02:32Z"
-		},
-		{
-			"checksumSHA1": "eNWJDvccBbdZzReOqEu2djfVsxA=",
-			"path": "github.com/HewlettPackard/oneview-golang/rest",
-			"revision": "824ecdf6e3094c83cb54b800a6172ad2dbf416ee",
-			"revisionTime": "2016-11-22T00:02:32Z"
-		},
-		{
-			"checksumSHA1": "J0F0EI5mEp6pDH/7zUJuta8PHlM=",
-			"path": "github.com/HewlettPackard/oneview-golang/utils",
-			"revision": "824ecdf6e3094c83cb54b800a6172ad2dbf416ee",
-			"revisionTime": "2016-11-22T00:02:32Z"
-		},
-		{
 			"checksumSHA1": "B+GonfgNwOAJMEe0WUHQGATRtMA=",
 			"path": "github.com/Microsoft/go-winio",
 			"revision": "562bb09f6612d9a4e91597184709d1cdba95af93",
@@ -1438,17 +1396,10 @@
 			"revisionTime": "2017-01-10T07:11:07Z"
 		},
 		{
-<<<<<<< HEAD
-			"checksumSHA1": "pfZB2heUOImpxC+LS/xFSFDd2J8=",
-			"path": "github.com/docker/machine/libmachine/log",
-			"revision": "bb37dc7806687013c0c3097342ef7db4257655d2",
-			"revisionTime": "2016-11-22T00:40:29Z"
-=======
 			"checksumSHA1": "3Ue4yQFsolS+6tKtrSTtph7GJ74=",
 			"path": "github.com/dustinkirkland/golang-petname",
 			"revision": "242afa0b4f8af1fa581e7ea7f4b6d51735fa3fef",
 			"revisionTime": "2017-01-05T21:50:08Z"
->>>>>>> 173bf10e
 		},
 		{
 			"checksumSHA1": "GCskdwYAPW2S34918Z5CgNMJ2Wc=",
