--- conflicted
+++ resolved
@@ -5,7 +5,6 @@
 
 language: generic
 
-<<<<<<< HEAD
 # on branches: ignore multiple commits that will queue build jobs, just run latest commit
 git:
   depth: 1
@@ -17,49 +16,23 @@
 branches:
   only:
   - /^(?i:topic)-.*$/
-=======
-# establish environment variables
-env:
-  - TEST_DIR=examples/azure-vm-simple-linux
-
-branches:
-  only:
-  - master
->>>>>>> 5d4e0490
 
 # install terraform
 before_deploy:
   - export KEY=$(cat /dev/urandom | tr -cd 'a-z' | head -c 12)
   - export PASSWORD=$KEY$(cat /dev/urandom | tr -cd 'A-Z' | head -c 2)$(cat /dev/urandom | tr -cd '0-9' | head -c 2)
-<<<<<<< HEAD
   - export IMAGE_URI=https://myrgdisks640.blob.core.windows.net/vhds/original-vm20170424164303.vhd
   - export STORAGE_ACCOUNT_NAME=myrgdisks640
   - export RG=myrg
-=======
->>>>>>> 5d4e0490
 
 # terraform deploy script
 deploy:
   - provider: script
     skip_cleanup: true
-<<<<<<< HEAD
-    script: cd $TEST_DIR && ./deploy.sh
+    script: cd $TRAVIS_BUILD_DIR/$TEST_DIR && ./deploy.sh
     on:
       repo: 10thmagnitude/terraform
       branch: topic-101-vm-from-user-image
 
-# destroy resources with Azure CLI
-after_deploy:
-  - docker run --rm -it \
-      azuresdk/azure-cli-python \
-      sh -c "az login --service-principal -u $ARM_CLIENT_ID -p $ARM_CLIENT_SECRET --tenant $ARM_TENANT_ID; \
-             az group delete -y -n $KEY"
-=======
-    script: cd $TRAVIS_BUILD_DIR/$TEST_DIR && ./deploy.sh
-    on:
-      repo: 10thmagnitude/terraform
-      branch: master
-
-# destroy resources with Azure CLI
-after_deploy: cd $TRAVIS_BUILD_DIR/$TEST_DIR && ./after_deploy.sh
->>>>>>> 5d4e0490
+# cleanup
+after_deploy: cd $TRAVIS_BUILD_DIR/$TEST_DIR && ./after_deploy.sh