--- conflicted
+++ resolved
@@ -7,38 +7,25 @@
 
 # establish environment variables
 env:
-<<<<<<< HEAD
-  - TEST_DIR=examples/101-vm-simple-linux
-=======
   - TEST_DIR=examples/azure-vm-simple-linux
->>>>>>> afb164b7
 
 branches:
   only:
   - master
-  - /^(?i:topic)-.*$/
 
-<<<<<<< HEAD
-=======
 # install terraform
 before_deploy:
   - export KEY=$(cat /dev/urandom | tr -cd 'a-z' | head -c 12)
   - export PASSWORD=$KEY$(cat /dev/urandom | tr -cd 'A-Z' | head -c 2)$(cat /dev/urandom | tr -cd '0-9' | head -c 2)
 
 # terraform deploy script
->>>>>>> afb164b7
 deploy:
   - provider: script
     skip_cleanup: true
     script: cd $TRAVIS_BUILD_DIR/$TEST_DIR && ./deploy.sh
     on:
       repo: 10thmagnitude/terraform
-<<<<<<< HEAD
-      branch: 101-vm-simple-linux
-      condition: false  # re-enable when examples exist in master
-=======
-      branch: topic-101-vm-simple-linux
+      branch: master
 
 # destroy resources with Azure CLI
-after_deploy: cd $TRAVIS_BUILD_DIR/$TEST_DIR && ./after_deploy.sh
->>>>>>> afb164b7
+after_deploy: cd $TRAVIS_BUILD_DIR/$TEST_DIR && ./after_deploy.sh