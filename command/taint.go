--- conflicted
+++ resolved
@@ -113,11 +113,7 @@
 	resourceType := strings.Split(name, ".")[0]
 
 	// Getting resource state
-<<<<<<< HEAD
-	rs, err := s.ResourceState(rsa, allowMissing, module, resourceType)
-=======
 	rs, err := s.GetResourceStateFromResourceAddress(rsa, allowMissing, module, resourceType)
->>>>>>> b5548f76
 	if err != nil {
 		c.Ui.Error(fmt.Sprintf("Error getting resource state: %s", err))
 		return 1
