package main

import (
	"os"
	"os/signal"

	"github.com/hashicorp/terraform/command"
	"github.com/mitchellh/cli"
)

// Commands is the mapping of all the available Terraform commands.
var Commands map[string]cli.CommandFactory
var PlumbingCommands map[string]struct{}

// Ui is the cli.Ui used for communicating to the outside world.
var Ui cli.Ui

const (
	ErrorPrefix  = "e:"
	OutputPrefix = "o:"
)

func init() {
	Ui = &cli.PrefixedUi{
		AskPrefix:    OutputPrefix,
		OutputPrefix: OutputPrefix,
		InfoPrefix:   OutputPrefix,
		ErrorPrefix:  ErrorPrefix,
		Ui:           &cli.BasicUi{Writer: os.Stdout},
	}

	meta := command.Meta{
		Color:            true,
		GlobalPluginDirs: globalPluginDirs(),
		PluginOverrides:  &PluginOverrides,
		Ui:               Ui,
	}

	// The command list is included in the terraform -help
	// output, which is in turn included in the docs at
	// website/source/docs/commands/index.html.markdown; if you
	// add, remove or reclassify commands then consider updating
	// that to match.

	PlumbingCommands = map[string]struct{}{
		"state":        struct{}{}, // includes all subcommands
		"debug":        struct{}{}, // includes all subcommands
		"force-unlock": struct{}{},
	}

	Commands = map[string]cli.CommandFactory{
		"apply": func() (cli.Command, error) {
			return &command.ApplyCommand{
				Meta:       meta,
				ShutdownCh: makeShutdownCh(),
			}, nil
		},

		"console": func() (cli.Command, error) {
			return &command.ConsoleCommand{
				Meta:       meta,
				ShutdownCh: makeShutdownCh(),
			}, nil
		},

		"destroy": func() (cli.Command, error) {
			return &command.ApplyCommand{
				Meta:       meta,
				Destroy:    true,
				ShutdownCh: makeShutdownCh(),
			}, nil
		},

		"env": func() (cli.Command, error) {
			return &command.WorkspaceCommand{
				Meta:       meta,
				LegacyName: true,
			}, nil
		},

		"env list": func() (cli.Command, error) {
			return &command.WorkspaceListCommand{
				Meta:       meta,
				LegacyName: true,
			}, nil
		},

		"env select": func() (cli.Command, error) {
			return &command.WorkspaceSelectCommand{
				Meta:       meta,
				LegacyName: true,
			}, nil
		},

		"env new": func() (cli.Command, error) {
			return &command.WorkspaceNewCommand{
				Meta:       meta,
				LegacyName: true,
			}, nil
		},

		"env delete": func() (cli.Command, error) {
			return &command.WorkspaceDeleteCommand{
				Meta:       meta,
				LegacyName: true,
			}, nil
		},

		"fmt": func() (cli.Command, error) {
			return &command.FmtCommand{
				Meta: meta,
			}, nil
		},

		"get": func() (cli.Command, error) {
			return &command.GetCommand{
				Meta: meta,
			}, nil
		},

		"graph": func() (cli.Command, error) {
			return &command.GraphCommand{
				Meta: meta,
			}, nil
		},

		"import": func() (cli.Command, error) {
			return &command.ImportCommand{
				Meta: meta,
			}, nil
		},

		"init": func() (cli.Command, error) {
			return &command.InitCommand{
				Meta: meta,
			}, nil
		},

		"internal-plugin": func() (cli.Command, error) {
			return &command.InternalPluginCommand{
				Meta: meta,
			}, nil
		},

		"output": func() (cli.Command, error) {
			return &command.OutputCommand{
				Meta: meta,
			}, nil
		},

		"plan": func() (cli.Command, error) {
			return &command.PlanCommand{
				Meta: meta,
			}, nil
		},

		"providers": func() (cli.Command, error) {
			return &command.ProvidersCommand{
				Meta: meta,
			}, nil
		},

		"push": func() (cli.Command, error) {
			return &command.PushCommand{
				Meta: meta,
			}, nil
		},

		"refresh": func() (cli.Command, error) {
			return &command.RefreshCommand{
				Meta: meta,
			}, nil
		},

		"show": func() (cli.Command, error) {
			return &command.ShowCommand{
				Meta: meta,
			}, nil
		},

		"taint": func() (cli.Command, error) {
			return &command.TaintCommand{
				Meta: meta,
			}, nil
		},

		"validate": func() (cli.Command, error) {
			return &command.ValidateCommand{
				Meta: meta,
			}, nil
		},

		"version": func() (cli.Command, error) {
			return &command.VersionCommand{
				Meta:              meta,
				Revision:          GitCommit,
				Version:           Version,
				VersionPrerelease: VersionPrerelease,
				CheckFunc:         commandVersionCheck,
			}, nil
		},

		"untaint": func() (cli.Command, error) {
			return &command.UntaintCommand{
				Meta: meta,
			}, nil
		},

<<<<<<< HEAD
		"recover": func() (cli.Command, error) {
			return &command.RecoveryCommand{
=======
		"workspace": func() (cli.Command, error) {
			return &command.WorkspaceCommand{
				Meta: meta,
			}, nil
		},

		"workspace list": func() (cli.Command, error) {
			return &command.WorkspaceListCommand{
				Meta: meta,
			}, nil
		},

		"workspace select": func() (cli.Command, error) {
			return &command.WorkspaceSelectCommand{
				Meta: meta,
			}, nil
		},

		"workspace show": func() (cli.Command, error) {
			return &command.WorkspaceShowCommand{
				Meta: meta,
			}, nil
		},

		"workspace new": func() (cli.Command, error) {
			return &command.WorkspaceNewCommand{
				Meta: meta,
			}, nil
		},

		"workspace delete": func() (cli.Command, error) {
			return &command.WorkspaceDeleteCommand{
>>>>>>> 2041053e
				Meta: meta,
			}, nil
		},

		//-----------------------------------------------------------
		// Plumbing
		//-----------------------------------------------------------

		"debug": func() (cli.Command, error) {
			return &command.DebugCommand{
				Meta: meta,
			}, nil
		},

		"debug json2dot": func() (cli.Command, error) {
			return &command.DebugJSON2DotCommand{
				Meta: meta,
			}, nil
		},

		"force-unlock": func() (cli.Command, error) {
			return &command.UnlockCommand{
				Meta: meta,
			}, nil
		},

		"state": func() (cli.Command, error) {
			return &command.StateCommand{}, nil
		},

		"state list": func() (cli.Command, error) {
			return &command.StateListCommand{
				Meta: meta,
			}, nil
		},

		"state rm": func() (cli.Command, error) {
			return &command.StateRmCommand{
				Meta: meta,
			}, nil
		},

		"state mv": func() (cli.Command, error) {
			return &command.StateMvCommand{
				Meta: meta,
			}, nil
		},

		"state pull": func() (cli.Command, error) {
			return &command.StatePullCommand{
				Meta: meta,
			}, nil
		},

		"state push": func() (cli.Command, error) {
			return &command.StatePushCommand{
				Meta: meta,
			}, nil
		},

		"state show": func() (cli.Command, error) {
			return &command.StateShowCommand{
				Meta: meta,
			}, nil
		},
	}
}

// makeShutdownCh creates an interrupt listener and returns a channel.
// A message will be sent on the channel for every interrupt received.
func makeShutdownCh() <-chan struct{} {
	resultCh := make(chan struct{})

	signalCh := make(chan os.Signal, 4)
	signal.Notify(signalCh, ignoreSignals...)
	signal.Notify(signalCh, forwardSignals...)
	go func() {
		for {
			<-signalCh
			resultCh <- struct{}{}
		}
	}()

	return resultCh
}<|MERGE_RESOLUTION|>--- conflicted
+++ resolved
@@ -206,43 +206,44 @@
 			}, nil
 		},
 
-<<<<<<< HEAD
+		"workspace": func() (cli.Command, error) {
+			return &command.WorkspaceCommand{
+				Meta: meta,
+			}, nil
+		},
+
+		"workspace list": func() (cli.Command, error) {
+			return &command.WorkspaceListCommand{
+				Meta: meta,
+			}, nil
+		},
+
+		"workspace select": func() (cli.Command, error) {
+			return &command.WorkspaceSelectCommand{
+				Meta: meta,
+			}, nil
+		},
+
+		"workspace show": func() (cli.Command, error) {
+			return &command.WorkspaceShowCommand{
+				Meta: meta,
+			}, nil
+		},
+
+		"workspace new": func() (cli.Command, error) {
+			return &command.WorkspaceNewCommand{
+				Meta: meta,
+			}, nil
+		},
+
+		"workspace delete": func() (cli.Command, error) {
+			return &command.WorkspaceDeleteCommand{
+				Meta: meta,
+			}, nil
+		},
+
 		"recover": func() (cli.Command, error) {
 			return &command.RecoveryCommand{
-=======
-		"workspace": func() (cli.Command, error) {
-			return &command.WorkspaceCommand{
-				Meta: meta,
-			}, nil
-		},
-
-		"workspace list": func() (cli.Command, error) {
-			return &command.WorkspaceListCommand{
-				Meta: meta,
-			}, nil
-		},
-
-		"workspace select": func() (cli.Command, error) {
-			return &command.WorkspaceSelectCommand{
-				Meta: meta,
-			}, nil
-		},
-
-		"workspace show": func() (cli.Command, error) {
-			return &command.WorkspaceShowCommand{
-				Meta: meta,
-			}, nil
-		},
-
-		"workspace new": func() (cli.Command, error) {
-			return &command.WorkspaceNewCommand{
-				Meta: meta,
-			}, nil
-		},
-
-		"workspace delete": func() (cli.Command, error) {
-			return &command.WorkspaceDeleteCommand{
->>>>>>> 2041053e
 				Meta: meta,
 			}, nil
 		},
