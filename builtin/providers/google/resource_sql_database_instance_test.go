--- conflicted
+++ resolved
@@ -162,8 +162,6 @@
 	})
 }
 
-<<<<<<< HEAD
-=======
 func TestAccGoogleSqlDatabaseInstance_maintenance(t *testing.T) {
 	var instance sqladmin.DatabaseInstance
 	masterID := acctest.RandInt()
@@ -187,7 +185,6 @@
 	})
 }
 
->>>>>>> c7cc1525
 func TestAccGoogleSqlDatabaseInstance_settings_upgrade(t *testing.T) {
 	var instance sqladmin.DatabaseInstance
 	databaseID := acctest.RandInt()
@@ -685,8 +682,6 @@
 }
 `
 
-<<<<<<< HEAD
-=======
 var testGoogleSqlDatabaseInstance_maintenance = `
 resource "google_sql_database_instance" "instance" {
 	name = "tf-lw-%d"
@@ -704,7 +699,6 @@
 }
 `
 
->>>>>>> c7cc1525
 var testGoogleSqlDatabaseInstance_authNets_step1 = `
 resource "google_sql_database_instance" "instance" {
 	name = "tf-lw-%d"
