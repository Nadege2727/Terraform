--- conflicted
+++ resolved
@@ -11,13 +11,10 @@
 )
 
 func TestAccDataSourceAwsVpc_basic(t *testing.T) {
-<<<<<<< HEAD
-=======
 	rand.Seed(time.Now().UTC().UnixNano())
 	rInt := rand.Intn(16)
 	cidr := fmt.Sprintf("172.%d.0.0/16", rInt)
 	tag := fmt.Sprintf("terraform-testacc-vpc-data-source-%d", rInt)
->>>>>>> c7cc1525
 	resource.Test(t, resource.TestCase{
 		PreCheck:  func() { testAccPreCheck(t) },
 		Providers: testAccProviders,
