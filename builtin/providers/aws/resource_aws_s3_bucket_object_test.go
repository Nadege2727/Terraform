--- conflicted
+++ resolved
@@ -533,8 +533,6 @@
 	}
 }
 
-<<<<<<< HEAD
-=======
 func TestAccAWSS3BucketObject_tags(t *testing.T) {
 	rInt := acctest.RandInt()
 	var obj s3.GetObjectOutput
@@ -556,7 +554,6 @@
 	})
 }
 
->>>>>>> c7cc1525
 func testAccAWSS3BucketObjectConfigSource(randInt int, source string) string {
 	return fmt.Sprintf(`
 resource "aws_s3_bucket" "object_bucket" {
