--- conflicted
+++ resolved
@@ -492,11 +492,7 @@
     }
     depends_on = ["aws_iam_policy_attachment.test-attach"]
 }
-<<<<<<< HEAD
-`, rName, rInt, rName)
-=======
 `, rName, rInt, rInt, rName)
->>>>>>> c7cc1525
 }
 
 func testAccAWSSpotFleetRequestConfigChangeSpotBidPrice(rName string, rInt int) string {
@@ -570,11 +566,7 @@
     }
     depends_on = ["aws_iam_policy_attachment.test-attach"]
 }
-<<<<<<< HEAD
-`, rName, rInt, rName)
-=======
 `, rName, rInt, rInt, rName)
->>>>>>> c7cc1525
 }
 
 func testAccAWSSpotFleetRequestConfigWithAzs(rName string, rInt int) string {
@@ -655,11 +647,7 @@
     }
     depends_on = ["aws_iam_policy_attachment.test-attach"]
 }
-<<<<<<< HEAD
-`, rName, rInt, rName)
-=======
 `, rName, rInt, rInt, rName)
->>>>>>> c7cc1525
 }
 
 func testAccAWSSpotFleetRequestConfigWithSubnet(rName string, rInt int) string {
@@ -756,11 +744,7 @@
     }
     depends_on = ["aws_iam_policy_attachment.test-attach"]
 }
-<<<<<<< HEAD
-`, rName, rInt, rName)
-=======
 `, rName, rInt, rInt, rName)
->>>>>>> c7cc1525
 }
 
 func testAccAWSSpotFleetRequestConfigMultipleInstanceTypesinSameAz(rName string, rInt int) string {
@@ -841,11 +825,7 @@
     }
     depends_on = ["aws_iam_policy_attachment.test-attach"]
 }
-<<<<<<< HEAD
-`, rName, rInt, rName)
-=======
 `, rName, rInt, rInt, rName)
->>>>>>> c7cc1525
 }
 
 func testAccAWSSpotFleetRequestConfigMultipleInstanceTypesinSameSubnet(rName string, rInt int) string {
@@ -936,11 +916,7 @@
     }
     depends_on = ["aws_iam_policy_attachment.test-attach"]
 }
-<<<<<<< HEAD
-`, rName, rInt, rName)
-=======
 `, rName, rInt, rInt, rName)
->>>>>>> c7cc1525
 }
 
 func testAccAWSSpotFleetRequestConfigOverridingSpotPrice(rName string, rInt int) string {
@@ -1022,11 +998,7 @@
     }
     depends_on = ["aws_iam_policy_attachment.test-attach"]
 }
-<<<<<<< HEAD
-`, rName, rInt, rName)
-=======
 `, rName, rInt, rInt, rName)
->>>>>>> c7cc1525
 }
 
 func testAccAWSSpotFleetRequestConfigDiversifiedAllocation(rName string, rInt int) string {
@@ -1114,11 +1086,7 @@
     }
     depends_on = ["aws_iam_policy_attachment.test-attach"]
 }
-<<<<<<< HEAD
-`, rName, rInt, rName)
-=======
 `, rName, rInt, rInt, rName)
->>>>>>> c7cc1525
 }
 
 func testAccAWSSpotFleetRequestConfigWithWeightedCapacity(rName string, rInt int) string {
@@ -1201,11 +1169,7 @@
     }
     depends_on = ["aws_iam_policy_attachment.test-attach"]
 }
-<<<<<<< HEAD
-`, rName, rInt, rName)
-=======
 `, rName, rInt, rInt, rName)
->>>>>>> c7cc1525
 }
 
 func testAccAWSSpotFleetRequestEBSConfig(rName string, rInt int) string {
@@ -1285,9 +1249,5 @@
     }
     depends_on = ["aws_iam_policy_attachment.test-attach"]
 }
-<<<<<<< HEAD
-`, rInt, rName)
-=======
 `, rInt, rInt, rName)
->>>>>>> c7cc1525
 }