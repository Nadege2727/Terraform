--- conflicted
+++ resolved
@@ -8,21 +8,9 @@
 
 	"github.com/awslabs/aws-sdk-go/aws"
 	"github.com/awslabs/aws-sdk-go/service/autoscaling"
+	"github.com/awslabs/aws-sdk-go/service/cloudwatch"
 	"github.com/awslabs/aws-sdk-go/service/ec2"
 	"github.com/awslabs/aws-sdk-go/service/elb"
-<<<<<<< HEAD
-	"github.com/hashicorp/aws-sdk-go/aws"
-	"github.com/hashicorp/aws-sdk-go/gen/autoscaling"
-	"github.com/hashicorp/aws-sdk-go/gen/ec2"
-	"github.com/hashicorp/aws-sdk-go/gen/route53"
-	"github.com/hashicorp/aws-sdk-go/gen/s3"
-
-	awsSDK "github.com/awslabs/aws-sdk-go/aws"
-	awsASG "github.com/awslabs/aws-sdk-go/service/autoscaling"
-	"github.com/awslabs/aws-sdk-go/service/cloudwatch"
-	awsEC2 "github.com/awslabs/aws-sdk-go/service/ec2"
-=======
->>>>>>> e3a6fab5
 	"github.com/awslabs/aws-sdk-go/service/iam"
 	"github.com/awslabs/aws-sdk-go/service/rds"
 	"github.com/awslabs/aws-sdk-go/service/route53"
@@ -45,11 +33,7 @@
 	region          string
 	rdsconn         *rds.RDS
 	iamconn         *iam.IAM
-<<<<<<< HEAD
-	ec2SDKconn      *awsEC2.EC2
 	cloudwatchconn  *cloudwatch.CloudWatch
-=======
->>>>>>> e3a6fab5
 }
 
 // Client configures and returns a fully initailized AWSClient
@@ -104,18 +88,8 @@
 			Region:      "us-east-1",
 		})
 
-<<<<<<< HEAD
-		log.Println("[INFO] Initializing RDS SDK Connection")
-		client.rdsconn = rds.New(awsConfig)
-
-		log.Println("[INFO] Initializing IAM SDK Connection")
-		client.iamconn = iam.New(awsConfig)
-		log.Println("[INFO] Initializing AutoScaling SDK connection")
-		client.asgconn = awsASG.New(awsConfig)
 		log.Println("[INFO] Initializing CloudWatch SDK connection")
 		client.cloudwatchconn = cloudwatch.New(awsConfig)
-=======
->>>>>>> e3a6fab5
 	}
 
 	if len(errs) > 0 {
