package aws

import (
	"fmt"
	"log"
	"strings"

	"github.com/hashicorp/terraform/helper/multierror"

	"github.com/awslabs/aws-sdk-go/aws"
	"github.com/awslabs/aws-sdk-go/service/autoscaling"
	"github.com/awslabs/aws-sdk-go/service/cloudwatch"
	"github.com/awslabs/aws-sdk-go/service/ec2"
	"github.com/awslabs/aws-sdk-go/service/elasticache"
	"github.com/awslabs/aws-sdk-go/service/elb"
	"github.com/awslabs/aws-sdk-go/service/iam"
	"github.com/awslabs/aws-sdk-go/service/rds"
	"github.com/awslabs/aws-sdk-go/service/route53"
	"github.com/awslabs/aws-sdk-go/service/s3"
)

type Config struct {
	AccessKey string
	SecretKey string
	Token     string
	Region    string

	AllowedAccountIds   []interface{}
	ForbiddenAccountIds []interface{}
}

type AWSClient struct {
	ec2conn         *ec2.EC2
	elbconn         *elb.ELB
	autoscalingconn *autoscaling.AutoScaling
	s3conn          *s3.S3
	r53conn         *route53.Route53
	region          string
	rdsconn         *rds.RDS
	iamconn         *iam.IAM
<<<<<<< HEAD
	cloudwatchconn  *cloudwatch.CloudWatch
=======
	elasticacheconn *elasticache.ElastiCache
>>>>>>> 31716cee
}

// Client configures and returns a fully initailized AWSClient
func (c *Config) Client() (interface{}, error) {
	var client AWSClient

	// Get the auth and region. This can fail if keys/regions were not
	// specified and we're attempting to use the environment.
	var errs []error

	log.Println("[INFO] Building AWS region structure")
	err := c.ValidateRegion()
	if err != nil {
		errs = append(errs, err)
	}

	if len(errs) == 0 {
		// store AWS region in client struct, for region specific operations such as
		// bucket storage in S3
		client.region = c.Region

		log.Println("[INFO] Building AWS auth structure")
		creds := aws.DetectCreds(c.AccessKey, c.SecretKey, c.Token)
		awsConfig := &aws.Config{
			Credentials: creds,
			Region:      c.Region,
		}

		log.Println("[INFO] Initializing ELB connection")
		client.elbconn = elb.New(awsConfig)

		log.Println("[INFO] Initializing S3 connection")
		client.s3conn = s3.New(awsConfig)

		log.Println("[INFO] Initializing RDS Connection")
		client.rdsconn = rds.New(awsConfig)

		log.Println("[INFO] Initializing IAM Connection")
		client.iamconn = iam.New(awsConfig)

		err := c.ValidateAccountId(client.iamconn)
		if err != nil {
			errs = append(errs, err)
		}

		log.Println("[INFO] Initializing AutoScaling connection")
		client.autoscalingconn = autoscaling.New(awsConfig)

		log.Println("[INFO] Initializing EC2 Connection")
		client.ec2conn = ec2.New(awsConfig)

		// aws-sdk-go uses v4 for signing requests, which requires all global
		// endpoints to use 'us-east-1'.
		// See http://docs.aws.amazon.com/general/latest/gr/sigv4_changes.html
		log.Println("[INFO] Initializing Route 53 connection")
		client.r53conn = route53.New(&aws.Config{
			Credentials: creds,
			Region:      "us-east-1",
		})

<<<<<<< HEAD
		log.Println("[INFO] Initializing CloudWatch SDK connection")
		client.cloudwatchconn = cloudwatch.New(awsConfig)
=======
		log.Println("[INFO] Initializing Elasticache Connection")
		client.elasticacheconn = elasticache.New(awsConfig)
>>>>>>> 31716cee
	}

	if len(errs) > 0 {
		return nil, &multierror.Error{Errors: errs}
	}

	return &client, nil
}

// ValidateRegion returns an error if the configured region is not a
// valid aws region and nil otherwise.
func (c *Config) ValidateRegion() error {
	var regions = [11]string{"us-east-1", "us-west-2", "us-west-1", "eu-west-1",
		"eu-central-1", "ap-southeast-1", "ap-southeast-2", "ap-northeast-1",
		"sa-east-1", "cn-north-1", "us-gov-west-1"}

	for _, valid := range regions {
		if c.Region == valid {
			return nil
		}
	}
	return fmt.Errorf("Not a valid region: %s", c.Region)
}

// ValidateAccountId returns a context-specific error if the configured account
// id is explicitly forbidden or not authorised; and nil if it is authorised.
func (c *Config) ValidateAccountId(iamconn *iam.IAM) error {
	if c.AllowedAccountIds == nil && c.ForbiddenAccountIds == nil {
		return nil
	}

	log.Printf("[INFO] Validating account ID")

	out, err := iamconn.GetUser(nil)
	if err != nil {
		return fmt.Errorf("Failed getting account ID from IAM: %s", err)
	}

	account_id := strings.Split(*out.User.ARN, ":")[4]

	if c.ForbiddenAccountIds != nil {
		for _, id := range c.ForbiddenAccountIds {
			if id == account_id {
				return fmt.Errorf("Forbidden account ID (%s)", id)
			}
		}
	}

	if c.AllowedAccountIds != nil {
		for _, id := range c.AllowedAccountIds {
			if id == account_id {
				return nil
			}
		}
		return fmt.Errorf("Account ID not allowed (%s)", account_id)
	}

	return nil
}<|MERGE_RESOLUTION|>--- conflicted
+++ resolved
@@ -38,11 +38,8 @@
 	region          string
 	rdsconn         *rds.RDS
 	iamconn         *iam.IAM
-<<<<<<< HEAD
 	cloudwatchconn  *cloudwatch.CloudWatch
-=======
 	elasticacheconn *elasticache.ElastiCache
->>>>>>> 31716cee
 }
 
 // Client configures and returns a fully initailized AWSClient
@@ -103,13 +100,10 @@
 			Region:      "us-east-1",
 		})
 
-<<<<<<< HEAD
 		log.Println("[INFO] Initializing CloudWatch SDK connection")
 		client.cloudwatchconn = cloudwatch.New(awsConfig)
-=======
 		log.Println("[INFO] Initializing Elasticache Connection")
 		client.elasticacheconn = elasticache.New(awsConfig)
->>>>>>> 31716cee
 	}
 
 	if len(errs) > 0 {
