package aws

import (
	"bytes"
	"fmt"
	"log"

	"github.com/hashicorp/terraform/helper/hashcode"
	"github.com/hashicorp/terraform/helper/mutexkv"
	"github.com/hashicorp/terraform/helper/schema"
	"github.com/hashicorp/terraform/terraform"
)

// Provider returns a terraform.ResourceProvider.
func Provider() terraform.ResourceProvider {
	// TODO: Move the validation to this, requires conditional schemas
	// TODO: Move the configuration to this, requires validation

	// The actual provider
	return &schema.Provider{
		Schema: map[string]*schema.Schema{
			"access_key": {
				Type:        schema.TypeString,
				Optional:    true,
				Default:     "",
				Description: descriptions["access_key"],
			},

			"secret_key": {
				Type:        schema.TypeString,
				Optional:    true,
				Default:     "",
				Description: descriptions["secret_key"],
			},

			"profile": {
				Type:        schema.TypeString,
				Optional:    true,
				Default:     "",
				Description: descriptions["profile"],
			},

			"assume_role": assumeRoleSchema(),

			"shared_credentials_file": {
				Type:        schema.TypeString,
				Optional:    true,
				Default:     "",
				Description: descriptions["shared_credentials_file"],
			},

			"token": {
				Type:        schema.TypeString,
				Optional:    true,
				Default:     "",
				Description: descriptions["token"],
			},

			"region": {
				Type:     schema.TypeString,
				Required: true,
				DefaultFunc: schema.MultiEnvDefaultFunc([]string{
					"AWS_REGION",
					"AWS_DEFAULT_REGION",
				}, nil),
				Description:  descriptions["region"],
				InputDefault: "us-east-1",
			},

			"max_retries": {
				Type:        schema.TypeInt,
				Optional:    true,
				Default:     11,
				Description: descriptions["max_retries"],
			},

			"allowed_account_ids": {
				Type:          schema.TypeSet,
				Elem:          &schema.Schema{Type: schema.TypeString},
				Optional:      true,
				ConflictsWith: []string{"forbidden_account_ids"},
				Set:           schema.HashString,
			},

			"forbidden_account_ids": {
				Type:          schema.TypeSet,
				Elem:          &schema.Schema{Type: schema.TypeString},
				Optional:      true,
				ConflictsWith: []string{"allowed_account_ids"},
				Set:           schema.HashString,
			},

			"dynamodb_endpoint": {
				Type:        schema.TypeString,
				Optional:    true,
				Default:     "",
				Description: descriptions["dynamodb_endpoint"],
				Removed:     "Use `dynamodb` inside `endpoints` block instead",
			},

			"kinesis_endpoint": {
				Type:        schema.TypeString,
				Optional:    true,
				Default:     "",
				Description: descriptions["kinesis_endpoint"],
				Removed:     "Use `kinesis` inside `endpoints` block instead",
			},

			"endpoints": endpointsSchema(),

			"insecure": {
				Type:        schema.TypeBool,
				Optional:    true,
				Default:     false,
				Description: descriptions["insecure"],
			},

			"skip_credentials_validation": {
				Type:        schema.TypeBool,
				Optional:    true,
				Default:     false,
				Description: descriptions["skip_credentials_validation"],
			},

			"skip_region_validation": {
				Type:        schema.TypeBool,
				Optional:    true,
				Default:     false,
				Description: descriptions["skip_region_validation"],
			},

			"skip_requesting_account_id": {
				Type:        schema.TypeBool,
				Optional:    true,
				Default:     false,
				Description: descriptions["skip_requesting_account_id"],
			},

			"skip_metadata_api_check": {
				Type:        schema.TypeBool,
				Optional:    true,
				Default:     false,
				Description: descriptions["skip_metadata_api_check"],
			},

			"s3_force_path_style": {
				Type:        schema.TypeBool,
				Optional:    true,
				Default:     false,
				Description: descriptions["s3_force_path_style"],
			},
		},

		DataSourcesMap: map[string]*schema.Resource{
			"aws_acm_certificate":          dataSourceAwsAcmCertificate(),
			"aws_alb":                      dataSourceAwsAlb(),
			"aws_alb_listener":             dataSourceAwsAlbListener(),
			"aws_ami":                      dataSourceAwsAmi(),
			"aws_autoscaling_groups":       dataSourceAwsAutoscalingGroups(),
			"aws_availability_zone":        dataSourceAwsAvailabilityZone(),
			"aws_availability_zones":       dataSourceAwsAvailabilityZones(),
			"aws_billing_service_account":  dataSourceAwsBillingServiceAccount(),
			"aws_caller_identity":          dataSourceAwsCallerIdentity(),
			"aws_canonical_user_id":        dataSourceAwsCanonicalUserId(),
			"aws_cloudformation_stack":     dataSourceAwsCloudFormationStack(),
			"aws_db_instance":              dataSourceAwsDbInstance(),
			"aws_ebs_snapshot":             dataSourceAwsEbsSnapshot(),
			"aws_ebs_volume":               dataSourceAwsEbsVolume(),
			"aws_ecs_cluster":              dataSourceAwsEcsCluster(),
			"aws_ecs_container_definition": dataSourceAwsEcsContainerDefinition(),
			"aws_ecs_task_definition":      dataSourceAwsEcsTaskDefinition(),
			"aws_eip":                      dataSourceAwsEip(),
			"aws_elb_hosted_zone_id":       dataSourceAwsElbHostedZoneId(),
			"aws_elb_service_account":      dataSourceAwsElbServiceAccount(),
			"aws_iam_account_alias":        dataSourceAwsIamAccountAlias(),
			"aws_iam_policy_document":      dataSourceAwsIamPolicyDocument(),
			"aws_iam_server_certificate":   dataSourceAwsIAMServerCertificate(),
			"aws_instance":                 dataSourceAwsInstance(),
			"aws_ip_ranges":                dataSourceAwsIPRanges(),
<<<<<<< HEAD
=======
			"aws_kms_secret":               dataSourceAwsKmsSecret(),
>>>>>>> c7cc1525
			"aws_partition":                dataSourceAwsPartition(),
			"aws_prefix_list":              dataSourceAwsPrefixList(),
			"aws_redshift_service_account": dataSourceAwsRedshiftServiceAccount(),
			"aws_region":                   dataSourceAwsRegion(),
			"aws_route_table":              dataSourceAwsRouteTable(),
			"aws_route53_zone":             dataSourceAwsRoute53Zone(),
			"aws_s3_bucket_object":         dataSourceAwsS3BucketObject(),
			"aws_sns_topic":                dataSourceAwsSnsTopic(),
			"aws_subnet":                   dataSourceAwsSubnet(),
			"aws_security_group":           dataSourceAwsSecurityGroup(),
			"aws_vpc":                      dataSourceAwsVpc(),
			"aws_vpc_endpoint":             dataSourceAwsVpcEndpoint(),
			"aws_vpc_endpoint_service":     dataSourceAwsVpcEndpointService(),
			"aws_vpc_peering_connection":   dataSourceAwsVpcPeeringConnection(),
<<<<<<< HEAD
			"aws_kms_secret":               dataSourceAwsKmsSecret(),
=======
			"aws_vpn_gateway":              dataSourceAwsVpnGateway(),
>>>>>>> c7cc1525
		},

		ResourcesMap: map[string]*schema.Resource{
			"aws_alb":                                      resourceAwsAlb(),
			"aws_alb_listener":                             resourceAwsAlbListener(),
			"aws_alb_listener_rule":                        resourceAwsAlbListenerRule(),
			"aws_alb_target_group":                         resourceAwsAlbTargetGroup(),
			"aws_alb_target_group_attachment":              resourceAwsAlbTargetGroupAttachment(),
			"aws_ami":                                      resourceAwsAmi(),
			"aws_ami_copy":                                 resourceAwsAmiCopy(),
			"aws_ami_from_instance":                        resourceAwsAmiFromInstance(),
			"aws_ami_launch_permission":                    resourceAwsAmiLaunchPermission(),
			"aws_api_gateway_account":                      resourceAwsApiGatewayAccount(),
			"aws_api_gateway_api_key":                      resourceAwsApiGatewayApiKey(),
			"aws_api_gateway_authorizer":                   resourceAwsApiGatewayAuthorizer(),
			"aws_api_gateway_base_path_mapping":            resourceAwsApiGatewayBasePathMapping(),
			"aws_api_gateway_client_certificate":           resourceAwsApiGatewayClientCertificate(),
			"aws_api_gateway_deployment":                   resourceAwsApiGatewayDeployment(),
			"aws_api_gateway_domain_name":                  resourceAwsApiGatewayDomainName(),
			"aws_api_gateway_integration":                  resourceAwsApiGatewayIntegration(),
			"aws_api_gateway_integration_response":         resourceAwsApiGatewayIntegrationResponse(),
			"aws_api_gateway_method":                       resourceAwsApiGatewayMethod(),
			"aws_api_gateway_method_response":              resourceAwsApiGatewayMethodResponse(),
			"aws_api_gateway_model":                        resourceAwsApiGatewayModel(),
			"aws_api_gateway_resource":                     resourceAwsApiGatewayResource(),
			"aws_api_gateway_rest_api":                     resourceAwsApiGatewayRestApi(),
			"aws_app_cookie_stickiness_policy":             resourceAwsAppCookieStickinessPolicy(),
			"aws_appautoscaling_target":                    resourceAwsAppautoscalingTarget(),
			"aws_appautoscaling_policy":                    resourceAwsAppautoscalingPolicy(),
			"aws_autoscaling_attachment":                   resourceAwsAutoscalingAttachment(),
			"aws_autoscaling_group":                        resourceAwsAutoscalingGroup(),
			"aws_autoscaling_notification":                 resourceAwsAutoscalingNotification(),
			"aws_autoscaling_policy":                       resourceAwsAutoscalingPolicy(),
			"aws_autoscaling_schedule":                     resourceAwsAutoscalingSchedule(),
			"aws_cloudformation_stack":                     resourceAwsCloudFormationStack(),
			"aws_cloudfront_distribution":                  resourceAwsCloudFrontDistribution(),
			"aws_cloudfront_origin_access_identity":        resourceAwsCloudFrontOriginAccessIdentity(),
			"aws_cloudtrail":                               resourceAwsCloudTrail(),
			"aws_cloudwatch_event_rule":                    resourceAwsCloudWatchEventRule(),
			"aws_cloudwatch_event_target":                  resourceAwsCloudWatchEventTarget(),
			"aws_cloudwatch_log_destination":               resourceAwsCloudWatchLogDestination(),
			"aws_cloudwatch_log_destination_policy":        resourceAwsCloudWatchLogDestinationPolicy(),
			"aws_cloudwatch_log_group":                     resourceAwsCloudWatchLogGroup(),
			"aws_cloudwatch_log_metric_filter":             resourceAwsCloudWatchLogMetricFilter(),
			"aws_cloudwatch_log_stream":                    resourceAwsCloudWatchLogStream(),
			"aws_cloudwatch_log_subscription_filter":       resourceAwsCloudwatchLogSubscriptionFilter(),
			"aws_config_config_rule":                       resourceAwsConfigConfigRule(),
			"aws_config_configuration_recorder":            resourceAwsConfigConfigurationRecorder(),
			"aws_config_configuration_recorder_status":     resourceAwsConfigConfigurationRecorderStatus(),
			"aws_config_delivery_channel":                  resourceAwsConfigDeliveryChannel(),
			"aws_autoscaling_lifecycle_hook":               resourceAwsAutoscalingLifecycleHook(),
			"aws_cloudwatch_metric_alarm":                  resourceAwsCloudWatchMetricAlarm(),
			"aws_codedeploy_app":                           resourceAwsCodeDeployApp(),
			"aws_codedeploy_deployment_config":             resourceAwsCodeDeployDeploymentConfig(),
			"aws_codedeploy_deployment_group":              resourceAwsCodeDeployDeploymentGroup(),
			"aws_codecommit_repository":                    resourceAwsCodeCommitRepository(),
			"aws_codecommit_trigger":                       resourceAwsCodeCommitTrigger(),
			"aws_codebuild_project":                        resourceAwsCodeBuildProject(),
<<<<<<< HEAD
=======
			"aws_codepipeline":                             resourceAwsCodePipeline(),
>>>>>>> c7cc1525
			"aws_customer_gateway":                         resourceAwsCustomerGateway(),
			"aws_db_event_subscription":                    resourceAwsDbEventSubscription(),
			"aws_db_instance":                              resourceAwsDbInstance(),
			"aws_db_option_group":                          resourceAwsDbOptionGroup(),
			"aws_db_parameter_group":                       resourceAwsDbParameterGroup(),
			"aws_db_security_group":                        resourceAwsDbSecurityGroup(),
			"aws_db_subnet_group":                          resourceAwsDbSubnetGroup(),
			"aws_directory_service_directory":              resourceAwsDirectoryServiceDirectory(),
			"aws_dms_certificate":                          resourceAwsDmsCertificate(),
			"aws_dms_endpoint":                             resourceAwsDmsEndpoint(),
			"aws_dms_replication_instance":                 resourceAwsDmsReplicationInstance(),
			"aws_dms_replication_subnet_group":             resourceAwsDmsReplicationSubnetGroup(),
			"aws_dms_replication_task":                     resourceAwsDmsReplicationTask(),
			"aws_dynamodb_table":                           resourceAwsDynamoDbTable(),
			"aws_ebs_snapshot":                             resourceAwsEbsSnapshot(),
			"aws_ebs_volume":                               resourceAwsEbsVolume(),
			"aws_ecr_repository":                           resourceAwsEcrRepository(),
			"aws_ecr_repository_policy":                    resourceAwsEcrRepositoryPolicy(),
			"aws_ecs_cluster":                              resourceAwsEcsCluster(),
			"aws_ecs_service":                              resourceAwsEcsService(),
			"aws_ecs_task_definition":                      resourceAwsEcsTaskDefinition(),
			"aws_efs_file_system":                          resourceAwsEfsFileSystem(),
			"aws_efs_mount_target":                         resourceAwsEfsMountTarget(),
			"aws_egress_only_internet_gateway":             resourceAwsEgressOnlyInternetGateway(),
			"aws_eip":                                      resourceAwsEip(),
			"aws_eip_association":                          resourceAwsEipAssociation(),
			"aws_elasticache_cluster":                      resourceAwsElasticacheCluster(),
			"aws_elasticache_parameter_group":              resourceAwsElasticacheParameterGroup(),
			"aws_elasticache_replication_group":            resourceAwsElasticacheReplicationGroup(),
			"aws_elasticache_security_group":               resourceAwsElasticacheSecurityGroup(),
			"aws_elasticache_subnet_group":                 resourceAwsElasticacheSubnetGroup(),
			"aws_elastic_beanstalk_application":            resourceAwsElasticBeanstalkApplication(),
			"aws_elastic_beanstalk_application_version":    resourceAwsElasticBeanstalkApplicationVersion(),
			"aws_elastic_beanstalk_configuration_template": resourceAwsElasticBeanstalkConfigurationTemplate(),
			"aws_elastic_beanstalk_environment":            resourceAwsElasticBeanstalkEnvironment(),
			"aws_elasticsearch_domain":                     resourceAwsElasticSearchDomain(),
			"aws_elasticsearch_domain_policy":              resourceAwsElasticSearchDomainPolicy(),
			"aws_elastictranscoder_pipeline":               resourceAwsElasticTranscoderPipeline(),
			"aws_elastictranscoder_preset":                 resourceAwsElasticTranscoderPreset(),
			"aws_elb":                                      resourceAwsElb(),
			"aws_elb_attachment":                           resourceAwsElbAttachment(),
			"aws_emr_cluster":                              resourceAwsEMRCluster(),
			"aws_emr_instance_group":                       resourceAwsEMRInstanceGroup(),
			"aws_flow_log":                                 resourceAwsFlowLog(),
			"aws_glacier_vault":                            resourceAwsGlacierVault(),
			"aws_iam_access_key":                           resourceAwsIamAccessKey(),
			"aws_iam_account_alias":                        resourceAwsIamAccountAlias(),
			"aws_iam_account_password_policy":              resourceAwsIamAccountPasswordPolicy(),
			"aws_iam_group_policy":                         resourceAwsIamGroupPolicy(),
			"aws_iam_group":                                resourceAwsIamGroup(),
			"aws_iam_group_membership":                     resourceAwsIamGroupMembership(),
			"aws_iam_group_policy_attachment":              resourceAwsIamGroupPolicyAttachment(),
			"aws_iam_instance_profile":                     resourceAwsIamInstanceProfile(),
			"aws_iam_policy":                               resourceAwsIamPolicy(),
			"aws_iam_policy_attachment":                    resourceAwsIamPolicyAttachment(),
			"aws_iam_role_policy_attachment":               resourceAwsIamRolePolicyAttachment(),
			"aws_iam_role_policy":                          resourceAwsIamRolePolicy(),
			"aws_iam_role":                                 resourceAwsIamRole(),
			"aws_iam_saml_provider":                        resourceAwsIamSamlProvider(),
			"aws_iam_server_certificate":                   resourceAwsIAMServerCertificate(),
			"aws_iam_user_policy_attachment":               resourceAwsIamUserPolicyAttachment(),
			"aws_iam_user_policy":                          resourceAwsIamUserPolicy(),
			"aws_iam_user_ssh_key":                         resourceAwsIamUserSshKey(),
			"aws_iam_user":                                 resourceAwsIamUser(),
			"aws_iam_user_login_profile":                   resourceAwsIamUserLoginProfile(),
			"aws_inspector_assessment_target":              resourceAWSInspectorAssessmentTarget(),
			"aws_inspector_assessment_template":            resourceAWSInspectorAssessmentTemplate(),
			"aws_inspector_resource_group":                 resourceAWSInspectorResourceGroup(),
			"aws_instance":                                 resourceAwsInstance(),
			"aws_internet_gateway":                         resourceAwsInternetGateway(),
			"aws_key_pair":                                 resourceAwsKeyPair(),
			"aws_kinesis_firehose_delivery_stream":         resourceAwsKinesisFirehoseDeliveryStream(),
			"aws_kinesis_stream":                           resourceAwsKinesisStream(),
			"aws_kms_alias":                                resourceAwsKmsAlias(),
			"aws_kms_key":                                  resourceAwsKmsKey(),
			"aws_lambda_function":                          resourceAwsLambdaFunction(),
			"aws_lambda_event_source_mapping":              resourceAwsLambdaEventSourceMapping(),
			"aws_lambda_alias":                             resourceAwsLambdaAlias(),
			"aws_lambda_permission":                        resourceAwsLambdaPermission(),
			"aws_launch_configuration":                     resourceAwsLaunchConfiguration(),
			"aws_lightsail_domain":                         resourceAwsLightsailDomain(),
			"aws_lightsail_instance":                       resourceAwsLightsailInstance(),
			"aws_lightsail_key_pair":                       resourceAwsLightsailKeyPair(),
			"aws_lb_cookie_stickiness_policy":              resourceAwsLBCookieStickinessPolicy(),
			"aws_load_balancer_policy":                     resourceAwsLoadBalancerPolicy(),
			"aws_load_balancer_backend_server_policy":      resourceAwsLoadBalancerBackendServerPolicies(),
			"aws_load_balancer_listener_policy":            resourceAwsLoadBalancerListenerPolicies(),
			"aws_lb_ssl_negotiation_policy":                resourceAwsLBSSLNegotiationPolicy(),
			"aws_main_route_table_association":             resourceAwsMainRouteTableAssociation(),
			"aws_nat_gateway":                              resourceAwsNatGateway(),
			"aws_network_acl":                              resourceAwsNetworkAcl(),
			"aws_default_network_acl":                      resourceAwsDefaultNetworkAcl(),
			"aws_default_route_table":                      resourceAwsDefaultRouteTable(),
			"aws_network_acl_rule":                         resourceAwsNetworkAclRule(),
			"aws_network_interface":                        resourceAwsNetworkInterface(),
			"aws_opsworks_application":                     resourceAwsOpsworksApplication(),
			"aws_opsworks_stack":                           resourceAwsOpsworksStack(),
			"aws_opsworks_java_app_layer":                  resourceAwsOpsworksJavaAppLayer(),
			"aws_opsworks_haproxy_layer":                   resourceAwsOpsworksHaproxyLayer(),
			"aws_opsworks_static_web_layer":                resourceAwsOpsworksStaticWebLayer(),
			"aws_opsworks_php_app_layer":                   resourceAwsOpsworksPhpAppLayer(),
			"aws_opsworks_rails_app_layer":                 resourceAwsOpsworksRailsAppLayer(),
			"aws_opsworks_nodejs_app_layer":                resourceAwsOpsworksNodejsAppLayer(),
			"aws_opsworks_memcached_layer":                 resourceAwsOpsworksMemcachedLayer(),
			"aws_opsworks_mysql_layer":                     resourceAwsOpsworksMysqlLayer(),
			"aws_opsworks_ganglia_layer":                   resourceAwsOpsworksGangliaLayer(),
			"aws_opsworks_custom_layer":                    resourceAwsOpsworksCustomLayer(),
			"aws_opsworks_instance":                        resourceAwsOpsworksInstance(),
			"aws_opsworks_user_profile":                    resourceAwsOpsworksUserProfile(),
			"aws_opsworks_permission":                      resourceAwsOpsworksPermission(),
			"aws_opsworks_rds_db_instance":                 resourceAwsOpsworksRdsDbInstance(),
			"aws_placement_group":                          resourceAwsPlacementGroup(),
			"aws_proxy_protocol_policy":                    resourceAwsProxyProtocolPolicy(),
			"aws_rds_cluster":                              resourceAwsRDSCluster(),
			"aws_rds_cluster_instance":                     resourceAwsRDSClusterInstance(),
			"aws_rds_cluster_parameter_group":              resourceAwsRDSClusterParameterGroup(),
			"aws_redshift_cluster":                         resourceAwsRedshiftCluster(),
			"aws_redshift_security_group":                  resourceAwsRedshiftSecurityGroup(),
			"aws_redshift_parameter_group":                 resourceAwsRedshiftParameterGroup(),
			"aws_redshift_subnet_group":                    resourceAwsRedshiftSubnetGroup(),
			"aws_route53_delegation_set":                   resourceAwsRoute53DelegationSet(),
			"aws_route53_record":                           resourceAwsRoute53Record(),
			"aws_route53_zone_association":                 resourceAwsRoute53ZoneAssociation(),
			"aws_route53_zone":                             resourceAwsRoute53Zone(),
			"aws_route53_health_check":                     resourceAwsRoute53HealthCheck(),
			"aws_route":                                    resourceAwsRoute(),
			"aws_route_table":                              resourceAwsRouteTable(),
			"aws_route_table_association":                  resourceAwsRouteTableAssociation(),
			"aws_ses_active_receipt_rule_set":              resourceAwsSesActiveReceiptRuleSet(),
			"aws_ses_receipt_filter":                       resourceAwsSesReceiptFilter(),
			"aws_ses_receipt_rule":                         resourceAwsSesReceiptRule(),
			"aws_ses_receipt_rule_set":                     resourceAwsSesReceiptRuleSet(),
			"aws_ses_configuration_set":                    resourceAwsSesConfigurationSet(),
			"aws_ses_event_destination":                    resourceAwsSesEventDestination(),
			"aws_s3_bucket":                                resourceAwsS3Bucket(),
			"aws_s3_bucket_policy":                         resourceAwsS3BucketPolicy(),
			"aws_s3_bucket_object":                         resourceAwsS3BucketObject(),
			"aws_s3_bucket_notification":                   resourceAwsS3BucketNotification(),
			"aws_default_security_group":                   resourceAwsDefaultSecurityGroup(),
			"aws_security_group":                           resourceAwsSecurityGroup(),
			"aws_security_group_rule":                      resourceAwsSecurityGroupRule(),
			"aws_simpledb_domain":                          resourceAwsSimpleDBDomain(),
			"aws_ssm_activation":                           resourceAwsSsmActivation(),
			"aws_ssm_association":                          resourceAwsSsmAssociation(),
			"aws_ssm_document":                             resourceAwsSsmDocument(),
			"aws_spot_datafeed_subscription":               resourceAwsSpotDataFeedSubscription(),
			"aws_spot_instance_request":                    resourceAwsSpotInstanceRequest(),
			"aws_spot_fleet_request":                       resourceAwsSpotFleetRequest(),
			"aws_sqs_queue":                                resourceAwsSqsQueue(),
			"aws_sqs_queue_policy":                         resourceAwsSqsQueuePolicy(),
			"aws_snapshot_create_volume_permission":        resourceAwsSnapshotCreateVolumePermission(),
			"aws_sns_topic":                                resourceAwsSnsTopic(),
			"aws_sns_topic_policy":                         resourceAwsSnsTopicPolicy(),
			"aws_sns_topic_subscription":                   resourceAwsSnsTopicSubscription(),
			"aws_sfn_activity":                             resourceAwsSfnActivity(),
			"aws_sfn_state_machine":                        resourceAwsSfnStateMachine(),
			"aws_subnet":                                   resourceAwsSubnet(),
			"aws_volume_attachment":                        resourceAwsVolumeAttachment(),
			"aws_vpc_dhcp_options_association":             resourceAwsVpcDhcpOptionsAssociation(),
			"aws_vpc_dhcp_options":                         resourceAwsVpcDhcpOptions(),
			"aws_vpc_peering_connection":                   resourceAwsVpcPeeringConnection(),
			"aws_vpc_peering_connection_accepter":          resourceAwsVpcPeeringConnectionAccepter(),
			"aws_vpc":                                  resourceAwsVpc(),
			"aws_vpc_endpoint":                         resourceAwsVpcEndpoint(),
			"aws_vpc_endpoint_route_table_association": resourceAwsVpcEndpointRouteTableAssociation(),
			"aws_vpn_connection":                       resourceAwsVpnConnection(),
			"aws_vpn_connection_route":                 resourceAwsVpnConnectionRoute(),
			"aws_vpn_gateway":                          resourceAwsVpnGateway(),
			"aws_vpn_gateway_attachment":               resourceAwsVpnGatewayAttachment(),
			"aws_waf_byte_match_set":                   resourceAwsWafByteMatchSet(),
			"aws_waf_ipset":                            resourceAwsWafIPSet(),
			"aws_waf_rule":                             resourceAwsWafRule(),
			"aws_waf_size_constraint_set":              resourceAwsWafSizeConstraintSet(),
			"aws_waf_web_acl":                          resourceAwsWafWebAcl(),
			"aws_waf_xss_match_set":                    resourceAwsWafXssMatchSet(),
			"aws_waf_sql_injection_match_set":          resourceAwsWafSqlInjectionMatchSet(),
		},
		ConfigureFunc: providerConfigure,
	}
}

var descriptions map[string]string

func init() {
	descriptions = map[string]string{
		"region": "The region where AWS operations will take place. Examples\n" +
			"are us-east-1, us-west-2, etc.",

		"access_key": "The access key for API operations. You can retrieve this\n" +
			"from the 'Security & Credentials' section of the AWS console.",

		"secret_key": "The secret key for API operations. You can retrieve this\n" +
			"from the 'Security & Credentials' section of the AWS console.",

		"profile": "The profile for API operations. If not set, the default profile\n" +
			"created with `aws configure` will be used.",

		"shared_credentials_file": "The path to the shared credentials file. If not set\n" +
			"this defaults to ~/.aws/credentials.",

		"token": "session token. A session token is only required if you are\n" +
			"using temporary security credentials.",

		"max_retries": "The maximum number of times an AWS API request is\n" +
			"being executed. If the API request still fails, an error is\n" +
			"thrown.",

		"dynamodb_endpoint": "Use this to override the default endpoint URL constructed from the `region`.\n" +
			"It's typically used to connect to dynamodb-local.",

		"kinesis_endpoint": "Use this to override the default endpoint URL constructed from the `region`.\n" +
			"It's typically used to connect to kinesalite.",

		"iam_endpoint": "Use this to override the default endpoint URL constructed from the `region`.\n",

		"ec2_endpoint": "Use this to override the default endpoint URL constructed from the `region`.\n",

		"elb_endpoint": "Use this to override the default endpoint URL constructed from the `region`.\n",

		"s3_endpoint": "Use this to override the default endpoint URL constructed from the `region`.\n",

		"insecure": "Explicitly allow the provider to perform \"insecure\" SSL requests. If omitted," +
			"default value is `false`",

		"skip_credentials_validation": "Skip the credentials validation via STS API. " +
			"Used for AWS API implementations that do not have STS available/implemented.",

		"skip_region_validation": "Skip static validation of region name. " +
			"Used by users of alternative AWS-like APIs or users w/ access to regions that are not public (yet).",

		"skip_requesting_account_id": "Skip requesting the account ID. " +
			"Used for AWS API implementations that do not have IAM/STS API and/or metadata API.",

		"skip_medatadata_api_check": "Skip the AWS Metadata API check. " +
			"Used for AWS API implementations that do not have a metadata api endpoint.",

		"s3_force_path_style": "Set this to true to force the request to use path-style addressing,\n" +
			"i.e., http://s3.amazonaws.com/BUCKET/KEY. By default, the S3 client will\n" +
			"use virtual hosted bucket addressing when possible\n" +
			"(http://BUCKET.s3.amazonaws.com/KEY). Specific to the Amazon S3 service.",

		"assume_role_role_arn": "The ARN of an IAM role to assume prior to making API calls.",

		"assume_role_session_name": "The session name to use when assuming the role. If omitted," +
			" no session name is passed to the AssumeRole call.",

		"assume_role_external_id": "The external ID to use when assuming the role. If omitted," +
			" no external ID is passed to the AssumeRole call.",

		"assume_role_policy": "The permissions applied when assuming a role. You cannot use," +
			" this policy to grant further permissions that are in excess to those of the, " +
			" role that is being assumed.",
	}
}

func providerConfigure(d *schema.ResourceData) (interface{}, error) {
	config := Config{
		AccessKey:               d.Get("access_key").(string),
		SecretKey:               d.Get("secret_key").(string),
		Profile:                 d.Get("profile").(string),
		CredsFilename:           d.Get("shared_credentials_file").(string),
		Token:                   d.Get("token").(string),
		Region:                  d.Get("region").(string),
		MaxRetries:              d.Get("max_retries").(int),
		Insecure:                d.Get("insecure").(bool),
		SkipCredsValidation:     d.Get("skip_credentials_validation").(bool),
		SkipRegionValidation:    d.Get("skip_region_validation").(bool),
		SkipRequestingAccountId: d.Get("skip_requesting_account_id").(bool),
		SkipMetadataApiCheck:    d.Get("skip_metadata_api_check").(bool),
		S3ForcePathStyle:        d.Get("s3_force_path_style").(bool),
	}

	assumeRoleList := d.Get("assume_role").(*schema.Set).List()
	if len(assumeRoleList) == 1 {
		assumeRole := assumeRoleList[0].(map[string]interface{})
		config.AssumeRoleARN = assumeRole["role_arn"].(string)
		config.AssumeRoleSessionName = assumeRole["session_name"].(string)
		config.AssumeRoleExternalID = assumeRole["external_id"].(string)

		if v := assumeRole["policy"].(string); v != "" {
			config.AssumeRolePolicy = v
		}

		log.Printf("[INFO] assume_role configuration set: (ARN: %q, SessionID: %q, ExternalID: %q, Policy: %q)",
			config.AssumeRoleARN, config.AssumeRoleSessionName, config.AssumeRoleExternalID, config.AssumeRolePolicy)
	} else {
		log.Printf("[INFO] No assume_role block read from configuration")
	}

	endpointsSet := d.Get("endpoints").(*schema.Set)

	for _, endpointsSetI := range endpointsSet.List() {
		endpoints := endpointsSetI.(map[string]interface{})
		config.DynamoDBEndpoint = endpoints["dynamodb"].(string)
		config.IamEndpoint = endpoints["iam"].(string)
		config.Ec2Endpoint = endpoints["ec2"].(string)
		config.ElbEndpoint = endpoints["elb"].(string)
		config.KinesisEndpoint = endpoints["kinesis"].(string)
		config.S3Endpoint = endpoints["s3"].(string)
	}

	if v, ok := d.GetOk("allowed_account_ids"); ok {
		config.AllowedAccountIds = v.(*schema.Set).List()
	}

	if v, ok := d.GetOk("forbidden_account_ids"); ok {
		config.ForbiddenAccountIds = v.(*schema.Set).List()
	}

	return config.Client()
}

// This is a global MutexKV for use within this plugin.
var awsMutexKV = mutexkv.NewMutexKV()

func assumeRoleSchema() *schema.Schema {
	return &schema.Schema{
		Type:     schema.TypeSet,
		Optional: true,
		MaxItems: 1,
		Elem: &schema.Resource{
			Schema: map[string]*schema.Schema{
				"role_arn": {
					Type:        schema.TypeString,
					Optional:    true,
					Description: descriptions["assume_role_role_arn"],
				},

				"session_name": {
					Type:        schema.TypeString,
					Optional:    true,
					Description: descriptions["assume_role_session_name"],
				},

				"external_id": {
					Type:        schema.TypeString,
					Optional:    true,
					Description: descriptions["assume_role_external_id"],
				},

				"policy": {
					Type:        schema.TypeString,
					Optional:    true,
					Description: descriptions["assume_role_policy"],
				},
			},
		},
		Set: assumeRoleToHash,
	}
}

func assumeRoleToHash(v interface{}) int {
	var buf bytes.Buffer
	m := v.(map[string]interface{})
	buf.WriteString(fmt.Sprintf("%s-", m["role_arn"].(string)))
	buf.WriteString(fmt.Sprintf("%s-", m["session_name"].(string)))
	buf.WriteString(fmt.Sprintf("%s-", m["external_id"].(string)))
	buf.WriteString(fmt.Sprintf("%s-", m["policy"].(string)))
	return hashcode.String(buf.String())
}

func endpointsSchema() *schema.Schema {
	return &schema.Schema{
		Type:     schema.TypeSet,
		Optional: true,
		Elem: &schema.Resource{
			Schema: map[string]*schema.Schema{
				"dynamodb": {
					Type:        schema.TypeString,
					Optional:    true,
					Default:     "",
					Description: descriptions["dynamodb_endpoint"],
				},
				"iam": {
					Type:        schema.TypeString,
					Optional:    true,
					Default:     "",
					Description: descriptions["iam_endpoint"],
				},

				"ec2": {
					Type:        schema.TypeString,
					Optional:    true,
					Default:     "",
					Description: descriptions["ec2_endpoint"],
				},

				"elb": {
					Type:        schema.TypeString,
					Optional:    true,
					Default:     "",
					Description: descriptions["elb_endpoint"],
				},
				"kinesis": {
					Type:        schema.TypeString,
					Optional:    true,
					Default:     "",
					Description: descriptions["kinesis_endpoint"],
				},
				"s3": {
					Type:        schema.TypeString,
					Optional:    true,
					Default:     "",
					Description: descriptions["s3_endpoint"],
				},
			},
		},
		Set: endpointsToHash,
	}
}

func endpointsToHash(v interface{}) int {
	var buf bytes.Buffer
	m := v.(map[string]interface{})
	buf.WriteString(fmt.Sprintf("%s-", m["dynamodb"].(string)))
	buf.WriteString(fmt.Sprintf("%s-", m["iam"].(string)))
	buf.WriteString(fmt.Sprintf("%s-", m["ec2"].(string)))
	buf.WriteString(fmt.Sprintf("%s-", m["elb"].(string)))
	buf.WriteString(fmt.Sprintf("%s-", m["kinesis"].(string)))
	buf.WriteString(fmt.Sprintf("%s-", m["s3"].(string)))

	return hashcode.String(buf.String())
}<|MERGE_RESOLUTION|>--- conflicted
+++ resolved
@@ -177,10 +177,7 @@
 			"aws_iam_server_certificate":   dataSourceAwsIAMServerCertificate(),
 			"aws_instance":                 dataSourceAwsInstance(),
 			"aws_ip_ranges":                dataSourceAwsIPRanges(),
-<<<<<<< HEAD
-=======
 			"aws_kms_secret":               dataSourceAwsKmsSecret(),
->>>>>>> c7cc1525
 			"aws_partition":                dataSourceAwsPartition(),
 			"aws_prefix_list":              dataSourceAwsPrefixList(),
 			"aws_redshift_service_account": dataSourceAwsRedshiftServiceAccount(),
@@ -195,11 +192,7 @@
 			"aws_vpc_endpoint":             dataSourceAwsVpcEndpoint(),
 			"aws_vpc_endpoint_service":     dataSourceAwsVpcEndpointService(),
 			"aws_vpc_peering_connection":   dataSourceAwsVpcPeeringConnection(),
-<<<<<<< HEAD
-			"aws_kms_secret":               dataSourceAwsKmsSecret(),
-=======
 			"aws_vpn_gateway":              dataSourceAwsVpnGateway(),
->>>>>>> c7cc1525
 		},
 
 		ResourcesMap: map[string]*schema.Resource{
@@ -258,10 +251,7 @@
 			"aws_codecommit_repository":                    resourceAwsCodeCommitRepository(),
 			"aws_codecommit_trigger":                       resourceAwsCodeCommitTrigger(),
 			"aws_codebuild_project":                        resourceAwsCodeBuildProject(),
-<<<<<<< HEAD
-=======
 			"aws_codepipeline":                             resourceAwsCodePipeline(),
->>>>>>> c7cc1525
 			"aws_customer_gateway":                         resourceAwsCustomerGateway(),
 			"aws_db_event_subscription":                    resourceAwsDbEventSubscription(),
 			"aws_db_instance":                              resourceAwsDbInstance(),
