package aws

import (
	"fmt"
	"net/url"
	"regexp"
	"time"

	"github.com/aws/aws-sdk-go/aws"
	"github.com/aws/aws-sdk-go/aws/awserr"
	"github.com/aws/aws-sdk-go/service/iam"

	"github.com/hashicorp/terraform/helper/resource"
	"github.com/hashicorp/terraform/helper/schema"
)

func resourceAwsIamRole() *schema.Resource {
	return &schema.Resource{
		Create: resourceAwsIamRoleCreate,
		Read:   resourceAwsIamRoleRead,
		Update: resourceAwsIamRoleUpdate,
		Delete: resourceAwsIamRoleDelete,

		Schema: map[string]*schema.Schema{
			"arn": {
				Type:     schema.TypeString,
				Computed: true,
			},

			"unique_id": {
				Type:     schema.TypeString,
				Computed: true,
			},

			"name": {
				Type:          schema.TypeString,
				Optional:      true,
				Computed:      true,
				ForceNew:      true,
				ConflictsWith: []string{"name_prefix"},
				ValidateFunc: func(v interface{}, k string) (ws []string, errors []error) {
					// https://github.com/boto/botocore/blob/2485f5c/botocore/data/iam/2010-05-08/service-2.json#L8329-L8334
					value := v.(string)
					if len(value) > 64 {
						errors = append(errors, fmt.Errorf(
							"%q cannot be longer than 64 characters", k))
					}
					if !regexp.MustCompile("^[\\w+=,.@-]*$").MatchString(value) {
						errors = append(errors, fmt.Errorf(
							"%q must match [\\w+=,.@-]", k))
					}
					return
				},
			},

			"name_prefix": {
				Type:     schema.TypeString,
				Optional: true,
				ForceNew: true,
				ValidateFunc: func(v interface{}, k string) (ws []string, errors []error) {
					// https://github.com/boto/botocore/blob/2485f5c/botocore/data/iam/2010-05-08/service-2.json#L8329-L8334
					value := v.(string)
					if len(value) > 32 {
						errors = append(errors, fmt.Errorf(
							"%q cannot be longer than 32 characters, name is limited to 64", k))
					}
					if !regexp.MustCompile("^[\\w+=,.@-]*$").MatchString(value) {
						errors = append(errors, fmt.Errorf(
							"%q must match [\\w+=,.@-]", k))
					}
					return
				},
			},

			"path": {
				Type:     schema.TypeString,
				Optional: true,
				Default:  "/",
				ForceNew: true,
			},

<<<<<<< HEAD
			"assume_role_policy": &schema.Schema{
				Type:      schema.TypeString,
				Required:  true,
				StateFunc: normalizeJson,
=======
			"assume_role_policy": {
				Type:     schema.TypeString,
				Required: true,
>>>>>>> 80e033eb
			},

			"create_date": {
				Type:     schema.TypeString,
				Computed: true,
			},
		},
	}
}

func resourceAwsIamRoleCreate(d *schema.ResourceData, meta interface{}) error {
	iamconn := meta.(*AWSClient).iamconn

	var name string
	if v, ok := d.GetOk("name"); ok {
		name = v.(string)
	} else if v, ok := d.GetOk("name_prefix"); ok {
		name = resource.PrefixedUniqueId(v.(string))
	} else {
		name = resource.UniqueId()
	}

	request := &iam.CreateRoleInput{
		Path:                     aws.String(d.Get("path").(string)),
		RoleName:                 aws.String(name),
		AssumeRolePolicyDocument: aws.String(d.Get("assume_role_policy").(string)),
	}

	var createResp *iam.CreateRoleOutput
	err := resource.Retry(30*time.Second, func() *resource.RetryError {
		var err error
		createResp, err = iamconn.CreateRole(request)
		// IAM users (referenced in Principal field of assume policy)
		// can take ~30 seconds to propagate in AWS
		if isAWSErr(err, "MalformedPolicyDocument", "Invalid principal in policy") {
			return resource.RetryableError(err)
		}
		return resource.NonRetryableError(err)
	})
	if err != nil {
		return fmt.Errorf("Error creating IAM Role %s: %s", name, err)
	}
	return resourceAwsIamRoleReadResult(d, createResp.Role)
}

func resourceAwsIamRoleRead(d *schema.ResourceData, meta interface{}) error {
	iamconn := meta.(*AWSClient).iamconn

	request := &iam.GetRoleInput{
		RoleName: aws.String(d.Id()),
	}

	getResp, err := iamconn.GetRole(request)
	if err != nil {
		if iamerr, ok := err.(awserr.Error); ok && iamerr.Code() == "NoSuchEntity" { // XXX test me
			d.SetId("")
			return nil
		}
		return fmt.Errorf("Error reading IAM Role %s: %s", d.Id(), err)
	}
	return resourceAwsIamRoleReadResult(d, getResp.Role)
}

func resourceAwsIamRoleUpdate(d *schema.ResourceData, meta interface{}) error {
	iamconn := meta.(*AWSClient).iamconn

	if d.HasChange("assume_role_policy") {
		assumeRolePolicyInput := &iam.UpdateAssumeRolePolicyInput{
			RoleName:       aws.String(d.Id()),
			PolicyDocument: aws.String(d.Get("assume_role_policy").(string)),
		}
		_, err := iamconn.UpdateAssumeRolePolicy(assumeRolePolicyInput)
		if err != nil {
			if iamerr, ok := err.(awserr.Error); ok && iamerr.Code() == "NoSuchEntity" {
				d.SetId("")
				return nil
			}
			return fmt.Errorf("Error Updating IAM Role (%s) Assume Role Policy: %s", d.Id(), err)
		}
	}

	return nil
}

func resourceAwsIamRoleReadResult(d *schema.ResourceData, role *iam.Role) error {
	d.SetId(*role.RoleName)
	if err := d.Set("name", role.RoleName); err != nil {
		return err
	}
	if err := d.Set("arn", role.Arn); err != nil {
		return err
	}
	if err := d.Set("path", role.Path); err != nil {
		return err
	}
	if err := d.Set("unique_id", role.RoleId); err != nil {
		return err
	}
<<<<<<< HEAD
	// Remove HTML character codes from policy
	policy, err := url.QueryUnescape(*role.AssumeRolePolicyDocument)
	if err != nil {
		return err
	}
	if err := d.Set("assume_role_policy", normalizeJson(policy)); err != nil {
		return err
	}

=======
	if err := d.Set("create_date", role.CreateDate.Format(time.RFC3339)); err != nil {
		return err
	}
>>>>>>> 80e033eb
	return nil
}

func resourceAwsIamRoleDelete(d *schema.ResourceData, meta interface{}) error {
	iamconn := meta.(*AWSClient).iamconn

	// Roles cannot be destroyed when attached to an existing Instance Profile
	resp, err := iamconn.ListInstanceProfilesForRole(&iam.ListInstanceProfilesForRoleInput{
		RoleName: aws.String(d.Id()),
	})
	if err != nil {
		return fmt.Errorf("Error listing Profiles for IAM Role (%s) when trying to delete: %s", d.Id(), err)
	}

	// Loop and remove this Role from any Profiles
	if len(resp.InstanceProfiles) > 0 {
		for _, i := range resp.InstanceProfiles {
			_, err := iamconn.RemoveRoleFromInstanceProfile(&iam.RemoveRoleFromInstanceProfileInput{
				InstanceProfileName: i.InstanceProfileName,
				RoleName:            aws.String(d.Id()),
			})
			if err != nil {
				return fmt.Errorf("Error deleting IAM Role %s: %s", d.Id(), err)
			}
		}
	}

	request := &iam.DeleteRoleInput{
		RoleName: aws.String(d.Id()),
	}

	if _, err := iamconn.DeleteRole(request); err != nil {
		return fmt.Errorf("Error deleting IAM Role %s: %s", d.Id(), err)
	}
	return nil
}<|MERGE_RESOLUTION|>--- conflicted
+++ resolved
@@ -79,16 +79,10 @@
 				ForceNew: true,
 			},
 
-<<<<<<< HEAD
-			"assume_role_policy": &schema.Schema{
+			"assume_role_policy": {
 				Type:      schema.TypeString,
 				Required:  true,
 				StateFunc: normalizeJson,
-=======
-			"assume_role_policy": {
-				Type:     schema.TypeString,
-				Required: true,
->>>>>>> 80e033eb
 			},
 
 			"create_date": {
@@ -187,7 +181,6 @@
 	if err := d.Set("unique_id", role.RoleId); err != nil {
 		return err
 	}
-<<<<<<< HEAD
 	// Remove HTML character codes from policy
 	policy, err := url.QueryUnescape(*role.AssumeRolePolicyDocument)
 	if err != nil {
@@ -196,12 +189,10 @@
 	if err := d.Set("assume_role_policy", normalizeJson(policy)); err != nil {
 		return err
 	}
-
-=======
 	if err := d.Set("create_date", role.CreateDate.Format(time.RFC3339)); err != nil {
 		return err
 	}
->>>>>>> 80e033eb
+
 	return nil
 }
 
