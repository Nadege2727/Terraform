package aws

import (
	"fmt"
	"net"
	"regexp"
	"strings"
	"time"

	"github.com/aws/aws-sdk-go/service/s3"
	"github.com/hashicorp/terraform/helper/schema"
)

func validateRdsId(v interface{}, k string) (ws []string, errors []error) {
	value := v.(string)
	if !regexp.MustCompile(`^[0-9a-z-]+$`).MatchString(value) {
		errors = append(errors, fmt.Errorf(
			"only lowercase alphanumeric characters and hyphens allowed in %q", k))
	}
	if !regexp.MustCompile(`^[a-z]`).MatchString(value) {
		errors = append(errors, fmt.Errorf(
			"first character of %q must be a letter", k))
	}
	if regexp.MustCompile(`--`).MatchString(value) {
		errors = append(errors, fmt.Errorf(
			"%q cannot contain two consecutive hyphens", k))
	}
	if regexp.MustCompile(`-$`).MatchString(value) {
		errors = append(errors, fmt.Errorf(
			"%q cannot end with a hyphen", k))
	}
	return
}

func validateElastiCacheClusterId(v interface{}, k string) (ws []string, errors []error) {
	value := v.(string)
	if (len(value) < 1) || (len(value) > 20) {
		errors = append(errors, fmt.Errorf(
			"%q must contain from 1 to 20 alphanumeric characters or hyphens", k))
	}
	if !regexp.MustCompile(`^[0-9a-z-]+$`).MatchString(value) {
		errors = append(errors, fmt.Errorf(
			"only lowercase alphanumeric characters and hyphens allowed in %q", k))
	}
	if !regexp.MustCompile(`^[a-z]`).MatchString(value) {
		errors = append(errors, fmt.Errorf(
			"first character of %q must be a letter", k))
	}
	if regexp.MustCompile(`--`).MatchString(value) {
		errors = append(errors, fmt.Errorf(
			"%q cannot contain two consecutive hyphens", k))
	}
	if regexp.MustCompile(`-$`).MatchString(value) {
		errors = append(errors, fmt.Errorf(
			"%q cannot end with a hyphen", k))
	}
	return
}

func validateASGScheduleTimestamp(v interface{}, k string) (ws []string, errors []error) {
	value := v.(string)
	_, err := time.Parse(awsAutoscalingScheduleTimeLayout, value)
	if err != nil {
		errors = append(errors, fmt.Errorf(
			"%q cannot be parsed as iso8601 Timestamp Format", value))
	}

	return
}

// validateTagFilters confirms the "value" component of a tag filter is one of
// AWS's three allowed types.
func validateTagFilters(v interface{}, k string) (ws []string, errors []error) {
	value := v.(string)
	if value != "KEY_ONLY" && value != "VALUE_ONLY" && value != "KEY_AND_VALUE" {
		errors = append(errors, fmt.Errorf(
			"%q must be one of \"KEY_ONLY\", \"VALUE_ONLY\", or \"KEY_AND_VALUE\"", k))
	}
	return
}

func validateDbParamGroupName(v interface{}, k string) (ws []string, errors []error) {
	value := v.(string)
	if !regexp.MustCompile(`^[0-9a-z-]+$`).MatchString(value) {
		errors = append(errors, fmt.Errorf(
			"only lowercase alphanumeric characters and hyphens allowed in %q", k))
	}
	if !regexp.MustCompile(`^[a-z]`).MatchString(value) {
		errors = append(errors, fmt.Errorf(
			"first character of %q must be a letter", k))
	}
	if regexp.MustCompile(`--`).MatchString(value) {
		errors = append(errors, fmt.Errorf(
			"%q cannot contain two consecutive hyphens", k))
	}
	if regexp.MustCompile(`-$`).MatchString(value) {
		errors = append(errors, fmt.Errorf(
			"%q cannot end with a hyphen", k))
	}
	if len(value) > 255 {
		errors = append(errors, fmt.Errorf(
			"%q cannot be greater than 255 characters", k))
	}
	return

}

func validateStreamViewType(v interface{}, k string) (ws []string, errors []error) {
	value := v.(string)
	viewTypes := map[string]bool{
		"KEYS_ONLY":          true,
		"NEW_IMAGE":          true,
		"OLD_IMAGE":          true,
		"NEW_AND_OLD_IMAGES": true,
	}

	if !viewTypes[value] {
		errors = append(errors, fmt.Errorf("%q be a valid DynamoDB StreamViewType", k))
	}
	return
}

func validateElbName(v interface{}, k string) (ws []string, errors []error) {
	value := v.(string)
	if !regexp.MustCompile(`^[0-9A-Za-z-]+$`).MatchString(value) {
		errors = append(errors, fmt.Errorf(
			"only alphanumeric characters and hyphens allowed in %q: %q",
			k, value))
	}
	if len(value) > 32 {
		errors = append(errors, fmt.Errorf(
			"%q cannot be longer than 32 characters: %q", k, value))
	}
	if regexp.MustCompile(`^-`).MatchString(value) {
		errors = append(errors, fmt.Errorf(
			"%q cannot begin with a hyphen: %q", k, value))
	}
	if regexp.MustCompile(`-$`).MatchString(value) {
		errors = append(errors, fmt.Errorf(
			"%q cannot end with a hyphen: %q", k, value))
	}
	return

}

func validateEcrRepositoryName(v interface{}, k string) (ws []string, errors []error) {
	value := v.(string)
	if len(value) < 2 {
		errors = append(errors, fmt.Errorf(
			"%q must be at least 2 characters long: %q", k, value))
	}
	if len(value) > 256 {
		errors = append(errors, fmt.Errorf(
			"%q cannot be longer than 256 characters: %q", k, value))
	}

	// http://docs.aws.amazon.com/AmazonECR/latest/APIReference/API_CreateRepository.html
	pattern := `^(?:[a-z0-9]+(?:[._-][a-z0-9]+)*/)*[a-z0-9]+(?:[._-][a-z0-9]+)*$`
	if !regexp.MustCompile(pattern).MatchString(value) {
		errors = append(errors, fmt.Errorf(
			"%q doesn't comply with restrictions (%q): %q",
			k, pattern, value))
	}

	return
}

func validateCloudWatchEventRuleName(v interface{}, k string) (ws []string, errors []error) {
	value := v.(string)
	if len(value) > 64 {
		errors = append(errors, fmt.Errorf(
			"%q cannot be longer than 64 characters: %q", k, value))
	}

	// http://docs.aws.amazon.com/AmazonCloudWatchEvents/latest/APIReference/API_PutRule.html
	pattern := `^[\.\-_A-Za-z0-9]+$`
	if !regexp.MustCompile(pattern).MatchString(value) {
		errors = append(errors, fmt.Errorf(
			"%q doesn't comply with restrictions (%q): %q",
			k, pattern, value))
	}

	return
}

func validateMaxLength(length int) schema.SchemaValidateFunc {
	return func(v interface{}, k string) (ws []string, errors []error) {
		value := v.(string)
		if len(value) > length {
			errors = append(errors, fmt.Errorf(
				"%q cannot be longer than %d characters: %q", k, length, value))
		}
		return
	}
}

func validateIntegerInRange(min, max int) schema.SchemaValidateFunc {
	return func(v interface{}, k string) (ws []string, errors []error) {
		value := v.(int)
		if value < min {
			errors = append(errors, fmt.Errorf(
				"%q cannot be lower than %d: %d", k, min, value))
		}
		if value > max {
			errors = append(errors, fmt.Errorf(
				"%q cannot be higher than %d: %d", k, max, value))
		}
		return
	}
}

func validateCloudWatchEventTargetId(v interface{}, k string) (ws []string, errors []error) {
	value := v.(string)
	if len(value) > 64 {
		errors = append(errors, fmt.Errorf(
			"%q cannot be longer than 64 characters: %q", k, value))
	}

	// http://docs.aws.amazon.com/AmazonCloudWatchEvents/latest/APIReference/API_Target.html
	pattern := `^[\.\-_A-Za-z0-9]+$`
	if !regexp.MustCompile(pattern).MatchString(value) {
		errors = append(errors, fmt.Errorf(
			"%q doesn't comply with restrictions (%q): %q",
			k, pattern, value))
	}

	return
}

func validateLambdaFunctionName(v interface{}, k string) (ws []string, errors []error) {
	value := v.(string)
	if len(value) > 140 {
		errors = append(errors, fmt.Errorf(
			"%q cannot be longer than 140 characters: %q", k, value))
	}
	// http://docs.aws.amazon.com/lambda/latest/dg/API_AddPermission.html
	pattern := `^(arn:[\w-]+:lambda:)?([a-z]{2}-[a-z]+-\d{1}:)?(\d{12}:)?(function:)?([a-zA-Z0-9-_]+)(:(\$LATEST|[a-zA-Z0-9-_]+))?$`
	if !regexp.MustCompile(pattern).MatchString(value) {
		errors = append(errors, fmt.Errorf(
			"%q doesn't comply with restrictions (%q): %q",
			k, pattern, value))
	}

	return
}

func validateLambdaQualifier(v interface{}, k string) (ws []string, errors []error) {
	value := v.(string)
	if len(value) > 128 {
		errors = append(errors, fmt.Errorf(
			"%q cannot be longer than 128 characters: %q", k, value))
	}
	// http://docs.aws.amazon.com/lambda/latest/dg/API_AddPermission.html
	pattern := `^[a-zA-Z0-9$_]+$`
	if !regexp.MustCompile(pattern).MatchString(value) {
		errors = append(errors, fmt.Errorf(
			"%q doesn't comply with restrictions (%q): %q",
			k, pattern, value))
	}

	return
}

func validateLambdaPermissionAction(v interface{}, k string) (ws []string, errors []error) {
	value := v.(string)

	// http://docs.aws.amazon.com/lambda/latest/dg/API_AddPermission.html
	pattern := `^(lambda:[*]|lambda:[a-zA-Z]+|[*])$`
	if !regexp.MustCompile(pattern).MatchString(value) {
		errors = append(errors, fmt.Errorf(
			"%q doesn't comply with restrictions (%q): %q",
			k, pattern, value))
	}

	return
}

func validateAwsAccountId(v interface{}, k string) (ws []string, errors []error) {
	value := v.(string)

	// http://docs.aws.amazon.com/lambda/latest/dg/API_AddPermission.html
	pattern := `^\d{12}$`
	if !regexp.MustCompile(pattern).MatchString(value) {
		errors = append(errors, fmt.Errorf(
			"%q doesn't look like AWS Account ID (exactly 12 digits): %q",
			k, value))
	}

	return
}

func validateArn(v interface{}, k string) (ws []string, errors []error) {
	value := v.(string)

	if value == "" {
		return
	}

	// http://docs.aws.amazon.com/lambda/latest/dg/API_AddPermission.html
	pattern := `^arn:[\w-]+:([a-zA-Z0-9\-])+:([a-z]{2}-[a-z]+-\d{1})?:(\d{12})?:(.*)$`
	if !regexp.MustCompile(pattern).MatchString(value) {
		errors = append(errors, fmt.Errorf(
			"%q doesn't look like a valid ARN (%q): %q",
			k, pattern, value))
	}

	return
}

func validatePolicyStatementId(v interface{}, k string) (ws []string, errors []error) {
	value := v.(string)

	if len(value) > 100 {
		errors = append(errors, fmt.Errorf(
			"%q cannot be longer than 100 characters: %q", k, value))
	}

	// http://docs.aws.amazon.com/lambda/latest/dg/API_AddPermission.html
	pattern := `^[a-zA-Z0-9-_]+$`
	if !regexp.MustCompile(pattern).MatchString(value) {
		errors = append(errors, fmt.Errorf(
			"%q doesn't look like a valid statement ID (%q): %q",
			k, pattern, value))
	}

	return
}

// validateCIDRNetworkAddress ensures that the string value is a valid CIDR that
// represents a network address - it adds an error otherwise
func validateCIDRNetworkAddress(v interface{}, k string) (ws []string, errors []error) {
	value := v.(string)
	_, ipnet, err := net.ParseCIDR(value)
	if err != nil {
		errors = append(errors, fmt.Errorf(
			"%q must contain a valid CIDR, got error parsing: %s", k, err))
		return
	}

	if ipnet == nil || value != ipnet.String() {
		errors = append(errors, fmt.Errorf(
			"%q must contain a valid network CIDR, expected %q, got %q",
			k, ipnet, value))
	}

	return
}

func validateHTTPMethod(v interface{}, k string) (ws []string, errors []error) {
	value := v.(string)

	validMethods := map[string]bool{
		"ANY":     true,
		"DELETE":  true,
		"GET":     true,
		"HEAD":    true,
		"OPTIONS": true,
		"PATCH":   true,
		"POST":    true,
		"PUT":     true,
	}

	if _, ok := validMethods[value]; !ok {
		errors = append(errors, fmt.Errorf(
			"%q contains an invalid method %q. Valid methods are either %q, %q, %q, %q, %q, %q, %q, or %q.",
			k, value, "ANY", "DELETE", "GET", "HEAD", "OPTIONS", "PATCH", "POST", "PUT"))
	}
	return
}

func validateLogMetricFilterName(v interface{}, k string) (ws []string, errors []error) {
	value := v.(string)

	if len(value) > 512 {
		errors = append(errors, fmt.Errorf(
			"%q cannot be longer than 512 characters: %q", k, value))
	}

	// http://docs.aws.amazon.com/AmazonCloudWatchLogs/latest/APIReference/API_PutMetricFilter.html
	pattern := `^[^:*]+$`
	if !regexp.MustCompile(pattern).MatchString(value) {
		errors = append(errors, fmt.Errorf(
			"%q isn't a valid log metric name (must not contain colon nor asterisk): %q",
			k, value))
	}

	return
}

func validateLogMetricFilterTransformationName(v interface{}, k string) (ws []string, errors []error) {
	value := v.(string)

	if len(value) > 255 {
		errors = append(errors, fmt.Errorf(
			"%q cannot be longer than 255 characters: %q", k, value))
	}

	// http://docs.aws.amazon.com/AmazonCloudWatchLogs/latest/APIReference/API_MetricTransformation.html
	pattern := `^[^:*$]*$`
	if !regexp.MustCompile(pattern).MatchString(value) {
		errors = append(errors, fmt.Errorf(
			"%q isn't a valid log metric transformation name (must not contain"+
				" colon, asterisk nor dollar sign): %q",
			k, value))
	}

	return
}

func validateLogGroupName(v interface{}, k string) (ws []string, errors []error) {
	value := v.(string)

	if len(value) > 512 {
		errors = append(errors, fmt.Errorf(
			"%q cannot be longer than 512 characters: %q", k, value))
	}

	// http://docs.aws.amazon.com/AmazonCloudWatchLogs/latest/APIReference/API_CreateLogGroup.html
	pattern := `^[\.\-_/#A-Za-z0-9]+$`
	if !regexp.MustCompile(pattern).MatchString(value) {
		errors = append(errors, fmt.Errorf(
			"%q isn't a valid log group name (alphanumeric characters, underscores,"+
				" hyphens, slashes, hash signs and dots are allowed): %q",
			k, value))
	}

	return
}

func validateS3BucketLifecycleTimestamp(v interface{}, k string) (ws []string, errors []error) {
	value := v.(string)
	_, err := time.Parse(time.RFC3339, fmt.Sprintf("%sT00:00:00Z", value))
	if err != nil {
		errors = append(errors, fmt.Errorf(
			"%q cannot be parsed as RFC3339 Timestamp Format", value))
	}

	return
}

func validateS3BucketLifecycleStorageClass(v interface{}, k string) (ws []string, errors []error) {
	value := v.(string)
	if value != s3.TransitionStorageClassStandardIa && value != s3.TransitionStorageClassGlacier {
		errors = append(errors, fmt.Errorf(
			"%q must be one of '%q', '%q'", k, s3.TransitionStorageClassStandardIa, s3.TransitionStorageClassGlacier))
	}

	return
}

func validateS3BucketReplicationRuleId(v interface{}, k string) (ws []string, errors []error) {
	value := v.(string)
	if len(value) > 255 {
		errors = append(errors, fmt.Errorf(
			"%q cannot be longer than 255 characters: %q", k, value))
	}

	return
}

func validateS3BucketReplicationRulePrefix(v interface{}, k string) (ws []string, errors []error) {
	value := v.(string)
	if len(value) > 1024 {
		errors = append(errors, fmt.Errorf(
			"%q cannot be longer than 1024 characters: %q", k, value))
	}

	return
}

func validateS3BucketReplicationDestinationStorageClass(v interface{}, k string) (ws []string, errors []error) {
	value := v.(string)
	if value != s3.StorageClassStandard && value != s3.StorageClassStandardIa && value != s3.StorageClassReducedRedundancy {
		errors = append(errors, fmt.Errorf(
			"%q must be one of '%q', '%q' or '%q'", k, s3.StorageClassStandard, s3.StorageClassStandardIa, s3.StorageClassReducedRedundancy))
	}

	return
}

func validateS3BucketReplicationRuleStatus(v interface{}, k string) (ws []string, errors []error) {
	value := v.(string)
	if value != s3.ReplicationRuleStatusEnabled && value != s3.ReplicationRuleStatusDisabled {
		errors = append(errors, fmt.Errorf(
			"%q must be one of '%q' or '%q'", k, s3.ReplicationRuleStatusEnabled, s3.ReplicationRuleStatusDisabled))
	}

	return
}

func validateS3BucketLifecycleRuleId(v interface{}, k string) (ws []string, errors []error) {
	value := v.(string)
	if len(value) > 255 {
		errors = append(errors, fmt.Errorf(
			"%q cannot exceed 255 characters", k))
	}
	return
}

func validateDbEventSubscriptionName(v interface{}, k string) (ws []string, errors []error) {
	value := v.(string)
	if !regexp.MustCompile(`^[0-9A-Za-z-]+$`).MatchString(value) {
		errors = append(errors, fmt.Errorf(
			"only alphanumeric characters and hyphens allowed in %q", k))
	}
	if len(value) > 255 {
		errors = append(errors, fmt.Errorf(
			"%q cannot be longer than 255 characters", k))
	}
	return
}

func validateApiGatewayIntegrationPassthroughBehavior(v interface{}, k string) (ws []string, errors []error) {
	value := v.(string)
	if value != "WHEN_NO_MATCH" && value != "WHEN_NO_TEMPLATES" && value != "NEVER" {
		errors = append(errors, fmt.Errorf(
			"%q must be one of 'WHEN_NO_MATCH', 'WHEN_NO_TEMPLATES', 'NEVER'", k))
	}
	return
}

func validateJsonString(v interface{}, k string) (ws []string, errors []error) {
	if _, err := normalizeJsonString(v); err != nil {
		errors = append(errors, fmt.Errorf("%q contains an invalid JSON: %s", k, err))
	}
	return
}

func validateCloudFormationTemplate(v interface{}, k string) (ws []string, errors []error) {
	if looksLikeJsonString(v) {
		if _, err := normalizeJsonString(v); err != nil {
			errors = append(errors, fmt.Errorf("%q contains an invalid JSON: %s", k, err))
		}
	} else {
		if _, err := checkYamlString(v); err != nil {
			errors = append(errors, fmt.Errorf("%q contains an invalid YAML: %s", k, err))
		}
	}
	return
}

func validateApiGatewayIntegrationType(v interface{}, k string) (ws []string, errors []error) {
	value := v.(string)

	validTypes := map[string]bool{
		"AWS":        true,
		"AWS_PROXY":  true,
		"HTTP":       true,
		"HTTP_PROXY": true,
		"MOCK":       true,
	}

	if _, ok := validTypes[value]; !ok {
		errors = append(errors, fmt.Errorf(
			"%q contains an invalid integration type %q. Valid types are either %q, %q, %q, %q, or %q.",
			k, value, "AWS", "AWS_PROXY", "HTTP", "HTTP_PROXY", "MOCK"))
	}
	return
}

func validateApiGatewayIntegrationContentHandling(v interface{}, k string) (ws []string, errors []error) {
	value := v.(string)

	validTypes := map[string]bool{
		"CONVERT_TO_BINARY": true,
		"CONVERT_TO_TEXT":   true,
	}

	if _, ok := validTypes[value]; !ok {
		errors = append(errors, fmt.Errorf(
			"%q contains an invalid integration type %q. Valid types are either %q or %q.",
			k, value, "CONVERT_TO_BINARY", "CONVERT_TO_TEXT"))
	}
	return
}

func validateSQSQueueName(v interface{}, k string) (errors []error) {
	value := v.(string)
	if len(value) > 80 {
		errors = append(errors, fmt.Errorf("%q cannot be longer than 80 characters", k))
	}

	if !regexp.MustCompile(`^[0-9A-Za-z-_]+$`).MatchString(value) {
		errors = append(errors, fmt.Errorf("only alphanumeric characters and hyphens allowed in %q", k))
	}
	return
}

func validateSQSFifoQueueName(v interface{}, k string) (errors []error) {
	value := v.(string)

	if len(value) > 80 {
		errors = append(errors, fmt.Errorf("%q cannot be longer than 80 characters", k))
	}

	if !regexp.MustCompile(`^[0-9A-Za-z-_.]+$`).MatchString(value) {
		errors = append(errors, fmt.Errorf("only alphanumeric characters and hyphens allowed in %q", k))
	}

	if regexp.MustCompile(`^[^a-zA-Z0-9-_]`).MatchString(value) {
		errors = append(errors, fmt.Errorf("FIFO queue name must start with one of these characters [a-zA-Z0-9-_]: %v", value))
	}

	if !regexp.MustCompile(`\.fifo$`).MatchString(value) {
		errors = append(errors, fmt.Errorf("FIFO queue name should ends with \".fifo\": %v", value))
	}

	return
}

func validateSNSSubscriptionProtocol(v interface{}, k string) (ws []string, errors []error) {
	value := strings.ToLower(v.(string))
	forbidden := []string{"email", "sms"}
	for _, f := range forbidden {
		if strings.Contains(value, f) {
			errors = append(
				errors,
				fmt.Errorf("Unsupported protocol (%s) for SNS Topic", value),
			)
		}
	}
	return
}

func validateSecurityRuleType(v interface{}, k string) (ws []string, errors []error) {
	value := strings.ToLower(v.(string))

	validTypes := map[string]bool{
		"ingress": true,
		"egress":  true,
	}

	if _, ok := validTypes[value]; !ok {
		errors = append(errors, fmt.Errorf(
			"%q contains an invalid Security Group Rule type %q. Valid types are either %q or %q.",
			k, value, "ingress", "egress"))
	}
	return
}

func validateOnceAWeekWindowFormat(v interface{}, k string) (ws []string, errors []error) {
	// valid time format is "ddd:hh24:mi"
	validTimeFormat := "(sun|mon|tue|wed|thu|fri|sat):([0-1][0-9]|2[0-3]):([0-5][0-9])"

	value := strings.ToLower(v.(string))
	if !regexp.MustCompile(validTimeFormat + "-" + validTimeFormat).MatchString(value) {
		errors = append(errors, fmt.Errorf(
			"%q must satisfy the format of \"ddd:hh24:mi-ddd:hh24:mi\".", k))
	}
	return
}

func validateOnceADayWindowFormat(v interface{}, k string) (ws []string, errors []error) {
	// valid time format is "hh24:mi"
	validTimeFormat := "([0-1][0-9]|2[0-3]):([0-5][0-9])"

	value := v.(string)
	if !regexp.MustCompile(validTimeFormat + "-" + validTimeFormat).MatchString(value) {
		errors = append(errors, fmt.Errorf(
			"%q must satisfy the format of \"hh24:mi-hh24:mi\".", k))
	}
	return
}

func validateRoute53RecordType(v interface{}, k string) (ws []string, errors []error) {
	// Valid Record types
	// SOA, A, TXT, NS, CNAME, MX, NAPTR, PTR, SRV, SPF, AAAA
	validTypes := map[string]struct{}{
		"SOA":   {},
		"A":     {},
		"TXT":   {},
		"NS":    {},
		"CNAME": {},
		"MX":    {},
		"NAPTR": {},
		"PTR":   {},
		"SRV":   {},
		"SPF":   {},
		"AAAA":  {},
	}

	value := v.(string)
	if _, ok := validTypes[value]; !ok {
		errors = append(errors, fmt.Errorf(
			"%q must be one of [SOA, A, TXT, NS, CNAME, MX, NAPTR, PTR, SRV, SPF, AAAA]", k))
	}
	return
}

<<<<<<< HEAD
func validateDmsReplicationSubnetGroupId(v interface{}, k string) (ws []string, es []error) {
	val := v.(string)

	if val == "default" {
		es = append(es, fmt.Errorf("%q must not be default", k))
	}
	if len(val) > 255 {
		es = append(es, fmt.Errorf("%q must not be longer than 255 characters", k))
	}
	if !regexp.MustCompile(`^[a-zA-Z0-9. _-]+$`).MatchString(val) {
		es = append(es, fmt.Errorf("%q must only contain alphanumeric characters, periods, spaces, underscores and hyphens", k))
	}

	return
=======
// Validates that ECS Placement Constraints are set correctly
// Takes type, and expression as strings
func validateAwsEcsPlacementConstraint(constType, constExpr string) error {
	switch constType {
	case "distinctInstance":
		// Expression can be nil for distinctInstance
		return nil
	case "memberOf":
		if constExpr == "" {
			return fmt.Errorf("Expression cannot be nil for 'memberOf' type")
		}
	default:
		return fmt.Errorf("Unknown type provided: %q", constType)
	}
	return nil
}

// Validates that an Ecs placement strategy is set correctly
// Takes type, and field as strings
func validateAwsEcsPlacementStrategy(stratType, stratField string) error {
	switch stratType {
	case "random":
		// random does not need the field attribute set, could error, but it isn't read at the API level
		return nil
	case "spread":
		//  For the spread placement strategy, valid values are instanceId
		// (or host, which has the same effect), or any platform or custom attribute
		// that is applied to a container instance
		// stratField is already cased to a string
		return nil
	case "binpack":
		if stratField != "cpu" && stratField != "memory" {
			return fmt.Errorf("Binpack type requires the field attribute to be either 'cpu' or 'memory'. Got: %s",
				stratField)
		}
	default:
		return fmt.Errorf("Unknown type %s. Must be one of 'random', 'spread', or 'binpack'.", stratType)
	}
	return nil
>>>>>>> b288423c
}<|MERGE_RESOLUTION|>--- conflicted
+++ resolved
@@ -687,22 +687,6 @@
 	return
 }
 
-<<<<<<< HEAD
-func validateDmsReplicationSubnetGroupId(v interface{}, k string) (ws []string, es []error) {
-	val := v.(string)
-
-	if val == "default" {
-		es = append(es, fmt.Errorf("%q must not be default", k))
-	}
-	if len(val) > 255 {
-		es = append(es, fmt.Errorf("%q must not be longer than 255 characters", k))
-	}
-	if !regexp.MustCompile(`^[a-zA-Z0-9. _-]+$`).MatchString(val) {
-		es = append(es, fmt.Errorf("%q must only contain alphanumeric characters, periods, spaces, underscores and hyphens", k))
-	}
-
-	return
-=======
 // Validates that ECS Placement Constraints are set correctly
 // Takes type, and expression as strings
 func validateAwsEcsPlacementConstraint(constType, constExpr string) error {
@@ -742,5 +726,20 @@
 		return fmt.Errorf("Unknown type %s. Must be one of 'random', 'spread', or 'binpack'.", stratType)
 	}
 	return nil
->>>>>>> b288423c
+}
+
+func validateDmsReplicationSubnetGroupId(v interface{}, k string) (ws []string, es []error) {
+	val := v.(string)
+
+	if val == "default" {
+		es = append(es, fmt.Errorf("%q must not be default", k))
+	}
+	if len(val) > 255 {
+		es = append(es, fmt.Errorf("%q must not be longer than 255 characters", k))
+	}
+	if !regexp.MustCompile(`^[a-zA-Z0-9. _-]+$`).MatchString(val) {
+		es = append(es, fmt.Errorf("%q must only contain alphanumeric characters, periods, spaces, underscores and hyphens", k))
+	}
+
+	return
 }