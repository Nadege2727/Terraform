package aws

import (
	"fmt"
	"strings"
	"testing"

	"github.com/aws/aws-sdk-go/service/s3"
)

func TestValidateEcrRepositoryName(t *testing.T) {
	validNames := []string{
		"nginx-web-app",
		"project-a/nginx-web-app",
		"domain.ltd/nginx-web-app",
		"3chosome-thing.com/01different-pattern",
		"0123456789/999999999",
		"double/forward/slash",
		"000000000000000",
	}
	for _, v := range validNames {
		_, errors := validateEcrRepositoryName(v, "name")
		if len(errors) != 0 {
			t.Fatalf("%q should be a valid ECR repository name: %q", v, errors)
		}
	}

	invalidNames := []string{
		// length > 256
		"3cho_some-thing.com/01different.-_pattern01different.-_pattern01diff" +
			"erent.-_pattern01different.-_pattern01different.-_pattern01different" +
			".-_pattern01different.-_pattern01different.-_pattern01different.-_pa" +
			"ttern01different.-_pattern01different.-_pattern234567",
		// length < 2
		"i",
		"special@character",
		"different+special=character",
		"double//slash",
		"double..dot",
		"/slash-at-the-beginning",
		"slash-at-the-end/",
	}
	for _, v := range invalidNames {
		_, errors := validateEcrRepositoryName(v, "name")
		if len(errors) == 0 {
			t.Fatalf("%q should be an invalid ECR repository name", v)
		}
	}
}

func TestValidateCloudWatchEventRuleName(t *testing.T) {
	validNames := []string{
		"HelloWorl_d",
		"hello-world",
		"hello.World0125",
	}
	for _, v := range validNames {
		_, errors := validateCloudWatchEventRuleName(v, "name")
		if len(errors) != 0 {
			t.Fatalf("%q should be a valid CW event rule name: %q", v, errors)
		}
	}

	invalidNames := []string{
		"special@character",
		"slash/in-the-middle",
		// Length > 64
		"TooLooooooooooooooooooooooooooooooooooooooooooooooooooooooongName",
	}
	for _, v := range invalidNames {
		_, errors := validateCloudWatchEventRuleName(v, "name")
		if len(errors) == 0 {
			t.Fatalf("%q should be an invalid CW event rule name", v)
		}
	}
}

func TestValidateLambdaFunctionName(t *testing.T) {
	validNames := []string{
		"arn:aws:lambda:us-west-2:123456789012:function:ThumbNail",
		"arn:aws-us-gov:lambda:us-west-2:123456789012:function:ThumbNail",
		"FunctionName",
		"function-name",
	}
	for _, v := range validNames {
		_, errors := validateLambdaFunctionName(v, "name")
		if len(errors) != 0 {
			t.Fatalf("%q should be a valid Lambda function name: %q", v, errors)
		}
	}

	invalidNames := []string{
		"/FunctionNameWithSlash",
		"function.name.with.dots",
		// length > 140
		"arn:aws:lambda:us-west-2:123456789012:function:TooLoooooo" +
			"ooooooooooooooooooooooooooooooooooooooooooooooooooooooo" +
			"ooooooooooooooooongFunctionName",
	}
	for _, v := range invalidNames {
		_, errors := validateLambdaFunctionName(v, "name")
		if len(errors) == 0 {
			t.Fatalf("%q should be an invalid Lambda function name", v)
		}
	}
}

func TestValidateLambdaQualifier(t *testing.T) {
	validNames := []string{
		"123",
		"prod",
		"PROD",
		"MyTestEnv",
		"$LATEST",
	}
	for _, v := range validNames {
		_, errors := validateLambdaQualifier(v, "name")
		if len(errors) != 0 {
			t.Fatalf("%q should be a valid Lambda function qualifier: %q", v, errors)
		}
	}

	invalidNames := []string{
		// No ARNs allowed
		"arn:aws:lambda:us-west-2:123456789012:function:prod",
		// length > 128
		"TooLooooooooooooooooooooooooooooooooooooooooooooooooooo" +
			"ooooooooooooooooooooooooooooooooooooooooooooooooooo" +
			"oooooooooooongQualifier",
	}
	for _, v := range invalidNames {
		_, errors := validateLambdaQualifier(v, "name")
		if len(errors) == 0 {
			t.Fatalf("%q should be an invalid Lambda function qualifier", v)
		}
	}
}

func TestValidateLambdaPermissionAction(t *testing.T) {
	validNames := []string{
		"lambda:*",
		"lambda:InvokeFunction",
		"*",
	}
	for _, v := range validNames {
		_, errors := validateLambdaPermissionAction(v, "action")
		if len(errors) != 0 {
			t.Fatalf("%q should be a valid Lambda permission action: %q", v, errors)
		}
	}

	invalidNames := []string{
		"yada",
		"lambda:123",
		"*:*",
		"lambda:Invoke*",
	}
	for _, v := range invalidNames {
		_, errors := validateLambdaPermissionAction(v, "action")
		if len(errors) == 0 {
			t.Fatalf("%q should be an invalid Lambda permission action", v)
		}
	}
}

func TestValidateAwsAccountId(t *testing.T) {
	validNames := []string{
		"123456789012",
		"999999999999",
	}
	for _, v := range validNames {
		_, errors := validateAwsAccountId(v, "account_id")
		if len(errors) != 0 {
			t.Fatalf("%q should be a valid AWS Account ID: %q", v, errors)
		}
	}

	invalidNames := []string{
		"12345678901",   // too short
		"1234567890123", // too long
		"invalid",
		"x123456789012",
	}
	for _, v := range invalidNames {
		_, errors := validateAwsAccountId(v, "account_id")
		if len(errors) == 0 {
			t.Fatalf("%q should be an invalid AWS Account ID", v)
		}
	}
}

func TestValidateArn(t *testing.T) {
	v := ""
	_, errors := validateArn(v, "arn")
	if len(errors) != 0 {
		t.Fatalf("%q should not be validated as an ARN: %q", v, errors)
	}

	validNames := []string{
		"arn:aws:elasticbeanstalk:us-east-1:123456789012:environment/My App/MyEnvironment", // Beanstalk
		"arn:aws:iam::123456789012:user/David",                                             // IAM User
		"arn:aws:rds:eu-west-1:123456789012:db:mysql-db",                                   // RDS
		"arn:aws:s3:::my_corporate_bucket/exampleobject.png",                               // S3 object
		"arn:aws:events:us-east-1:319201112229:rule/rule_name",                             // CloudWatch Rule
		"arn:aws:lambda:eu-west-1:319201112229:function:myCustomFunction",                  // Lambda function
		"arn:aws:lambda:eu-west-1:319201112229:function:myCustomFunction:Qualifier",        // Lambda func qualifier
		"arn:aws-us-gov:s3:::corp_bucket/object.png",                                       // GovCloud ARN
	}
	for _, v := range validNames {
		_, errors := validateArn(v, "arn")
		if len(errors) != 0 {
			t.Fatalf("%q should be a valid ARN: %q", v, errors)
		}
	}

	invalidNames := []string{
		"arn",
		"123456789012",
		"arn:aws",
		"arn:aws:logs",
		"arn:aws:logs:region:*:*",
	}
	for _, v := range invalidNames {
		_, errors := validateArn(v, "arn")
		if len(errors) == 0 {
			t.Fatalf("%q should be an invalid ARN", v)
		}
	}
}

func TestValidatePolicyStatementId(t *testing.T) {
	validNames := []string{
		"YadaHereAndThere",
		"Valid-5tatement_Id",
		"1234",
	}
	for _, v := range validNames {
		_, errors := validatePolicyStatementId(v, "statement_id")
		if len(errors) != 0 {
			t.Fatalf("%q should be a valid Statement ID: %q", v, errors)
		}
	}

	invalidNames := []string{
		"Invalid/StatementId/with/slashes",
		"InvalidStatementId.with.dots",
		// length > 100
		"TooooLoooooooooooooooooooooooooooooooooooooooooooo" +
			"ooooooooooooooooooooooooooooooooooooooooStatementId",
	}
	for _, v := range invalidNames {
		_, errors := validatePolicyStatementId(v, "statement_id")
		if len(errors) == 0 {
			t.Fatalf("%q should be an invalid Statement ID", v)
		}
	}
}

func TestValidateCIDRNetworkAddress(t *testing.T) {
	cases := []struct {
		CIDR              string
		ExpectedErrSubstr string
	}{
		{"notacidr", `must contain a valid CIDR`},
		{"10.0.1.0/16", `must contain a valid network CIDR`},
		{"10.0.1.0/24", ``},
	}

	for i, tc := range cases {
		_, errs := validateCIDRNetworkAddress(tc.CIDR, "foo")
		if tc.ExpectedErrSubstr == "" {
			if len(errs) != 0 {
				t.Fatalf("%d/%d: Expected no error, got errs: %#v",
					i+1, len(cases), errs)
			}
		} else {
			if len(errs) != 1 {
				t.Fatalf("%d/%d: Expected 1 err containing %q, got %d errs",
					i+1, len(cases), tc.ExpectedErrSubstr, len(errs))
			}
			if !strings.Contains(errs[0].Error(), tc.ExpectedErrSubstr) {
				t.Fatalf("%d/%d: Expected err: %q, to include %q",
					i+1, len(cases), errs[0], tc.ExpectedErrSubstr)
			}
		}
	}
}

func TestValidateHTTPMethod(t *testing.T) {
	type testCases struct {
		Value    string
		ErrCount int
	}

	invalidCases := []testCases{
		{
			Value:    "incorrect",
			ErrCount: 1,
		},
		{
			Value:    "delete",
			ErrCount: 1,
		},
	}

	for _, tc := range invalidCases {
		_, errors := validateHTTPMethod(tc.Value, "http_method")
		if len(errors) != tc.ErrCount {
			t.Fatalf("Expected %q to trigger a validation error.", tc.Value)
		}
	}

	validCases := []testCases{
		{
			Value:    "ANY",
			ErrCount: 0,
		},
		{
			Value:    "DELETE",
			ErrCount: 0,
		},
		{
			Value:    "OPTIONS",
			ErrCount: 0,
		},
	}

	for _, tc := range validCases {
		_, errors := validateHTTPMethod(tc.Value, "http_method")
		if len(errors) != tc.ErrCount {
			t.Fatalf("Expected %q not to trigger a validation error.", tc.Value)
		}
	}
}

func TestValidateLogMetricFilterName(t *testing.T) {
	validNames := []string{
		"YadaHereAndThere",
		"Valid-5Metric_Name",
		"This . is also %% valid@!)+(",
		"1234",
		strings.Repeat("W", 512),
	}
	for _, v := range validNames {
		_, errors := validateLogMetricFilterName(v, "name")
		if len(errors) != 0 {
			t.Fatalf("%q should be a valid Log Metric Filter Name: %q", v, errors)
		}
	}

	invalidNames := []string{
		"Here is a name with: colon",
		"and here is another * invalid name",
		"*",
		// length > 512
		strings.Repeat("W", 513),
	}
	for _, v := range invalidNames {
		_, errors := validateLogMetricFilterName(v, "name")
		if len(errors) == 0 {
			t.Fatalf("%q should be an invalid Log Metric Filter Name", v)
		}
	}
}

func TestValidateLogMetricTransformationName(t *testing.T) {
	validNames := []string{
		"YadaHereAndThere",
		"Valid-5Metric_Name",
		"This . is also %% valid@!)+(",
		"1234",
		"",
		strings.Repeat("W", 255),
	}
	for _, v := range validNames {
		_, errors := validateLogMetricFilterTransformationName(v, "name")
		if len(errors) != 0 {
			t.Fatalf("%q should be a valid Log Metric Filter Transformation Name: %q", v, errors)
		}
	}

	invalidNames := []string{
		"Here is a name with: colon",
		"and here is another * invalid name",
		"also $ invalid",
		"*",
		// length > 255
		strings.Repeat("W", 256),
	}
	for _, v := range invalidNames {
		_, errors := validateLogMetricFilterTransformationName(v, "name")
		if len(errors) == 0 {
			t.Fatalf("%q should be an invalid Log Metric Filter Transformation Name", v)
		}
	}
}

func TestValidateLogGroupName(t *testing.T) {
	validNames := []string{
		"ValidLogGroupName",
		"ValidLogGroup.Name",
		"valid/Log-group",
		"1234",
		"YadaValid#0123",
		"Also_valid-name",
		strings.Repeat("W", 512),
	}
	for _, v := range validNames {
		_, errors := validateLogGroupName(v, "name")
		if len(errors) != 0 {
			t.Fatalf("%q should be a valid Log Metric Filter Transformation Name: %q", v, errors)
		}
	}

	invalidNames := []string{
		"Here is a name with: colon",
		"and here is another * invalid name",
		"also $ invalid",
		"This . is also %% invalid@!)+(",
		"*",
		"",
		// length > 512
		strings.Repeat("W", 513),
	}
	for _, v := range invalidNames {
		_, errors := validateLogGroupName(v, "name")
		if len(errors) == 0 {
			t.Fatalf("%q should be an invalid Log Metric Filter Transformation Name", v)
		}
	}
}

func TestValidateS3BucketLifecycleTimestamp(t *testing.T) {
	validDates := []string{
		"2016-01-01",
		"2006-01-02",
	}

	for _, v := range validDates {
		_, errors := validateS3BucketLifecycleTimestamp(v, "date")
		if len(errors) != 0 {
			t.Fatalf("%q should be valid date: %q", v, errors)
		}
	}

	invalidDates := []string{
		"Jan 01 2016",
		"20160101",
	}

	for _, v := range invalidDates {
		_, errors := validateS3BucketLifecycleTimestamp(v, "date")
		if len(errors) == 0 {
			t.Fatalf("%q should be invalid date", v)
		}
	}
}

func TestValidateS3BucketLifecycleStorageClass(t *testing.T) {
	validStorageClass := []string{
		"STANDARD_IA",
		"GLACIER",
	}

	for _, v := range validStorageClass {
		_, errors := validateS3BucketLifecycleStorageClass(v, "storage_class")
		if len(errors) != 0 {
			t.Fatalf("%q should be valid storage class: %q", v, errors)
		}
	}

	invalidStorageClass := []string{
		"STANDARD",
		"1234",
	}
	for _, v := range invalidStorageClass {
		_, errors := validateS3BucketLifecycleStorageClass(v, "storage_class")
		if len(errors) == 0 {
			t.Fatalf("%q should be invalid storage class", v)
		}
	}
}

func TestValidateS3BucketReplicationRuleId(t *testing.T) {
	validId := []string{
		"YadaHereAndThere",
		"Valid-5Rule_ID",
		"This . is also %% valid@!)+*(:ID",
		"1234",
		strings.Repeat("W", 255),
	}
	for _, v := range validId {
		_, errors := validateS3BucketReplicationRuleId(v, "id")
		if len(errors) != 0 {
			t.Fatalf("%q should be a valid lifecycle rule id: %q", v, errors)
		}
	}

	invalidId := []string{
		// length > 255
		strings.Repeat("W", 256),
	}
	for _, v := range invalidId {
		_, errors := validateS3BucketReplicationRuleId(v, "id")
		if len(errors) == 0 {
			t.Fatalf("%q should be an invalid replication configuration rule id", v)
		}
	}
}

func TestValidateS3BucketReplicationRulePrefix(t *testing.T) {
	validId := []string{
		"YadaHereAndThere",
		"Valid-5Rule_ID",
		"This . is also %% valid@!)+*(:ID",
		"1234",
		strings.Repeat("W", 1024),
	}
	for _, v := range validId {
		_, errors := validateS3BucketReplicationRulePrefix(v, "id")
		if len(errors) != 0 {
			t.Fatalf("%q should be a valid lifecycle rule id: %q", v, errors)
		}
	}

	invalidId := []string{
		// length > 1024
		strings.Repeat("W", 1025),
	}
	for _, v := range invalidId {
		_, errors := validateS3BucketReplicationRulePrefix(v, "id")
		if len(errors) == 0 {
			t.Fatalf("%q should be an invalid replication configuration rule id", v)
		}
	}
}

func TestValidateS3BucketReplicationDestinationStorageClass(t *testing.T) {
	validStorageClass := []string{
		s3.StorageClassStandard,
		s3.StorageClassStandardIa,
		s3.StorageClassReducedRedundancy,
	}

	for _, v := range validStorageClass {
		_, errors := validateS3BucketReplicationDestinationStorageClass(v, "storage_class")
		if len(errors) != 0 {
			t.Fatalf("%q should be valid storage class: %q", v, errors)
		}
	}

	invalidStorageClass := []string{
		"FOO",
		"1234",
	}
	for _, v := range invalidStorageClass {
		_, errors := validateS3BucketReplicationDestinationStorageClass(v, "storage_class")
		if len(errors) == 0 {
			t.Fatalf("%q should be invalid storage class", v)
		}
	}
}

func TestValidateS3BucketReplicationRuleStatus(t *testing.T) {
	validRuleStatuses := []string{
		s3.ReplicationRuleStatusEnabled,
		s3.ReplicationRuleStatusDisabled,
	}

	for _, v := range validRuleStatuses {
		_, errors := validateS3BucketReplicationRuleStatus(v, "status")
		if len(errors) != 0 {
			t.Fatalf("%q should be valid rule status: %q", v, errors)
		}
	}

	invalidRuleStatuses := []string{
		"FOO",
		"1234",
	}
	for _, v := range invalidRuleStatuses {
		_, errors := validateS3BucketReplicationRuleStatus(v, "status")
		if len(errors) == 0 {
			t.Fatalf("%q should be invalid rule status", v)
		}
	}
}

func TestValidateS3BucketLifecycleRuleId(t *testing.T) {
	validId := []string{
		"YadaHereAndThere",
		"Valid-5Rule_ID",
		"This . is also %% valid@!)+*(:ID",
		"1234",
		strings.Repeat("W", 255),
	}
	for _, v := range validId {
		_, errors := validateS3BucketLifecycleRuleId(v, "id")
		if len(errors) != 0 {
			t.Fatalf("%q should be a valid lifecycle rule id: %q", v, errors)
		}
	}

	invalidId := []string{
		// length > 255
		strings.Repeat("W", 256),
	}
	for _, v := range invalidId {
		_, errors := validateS3BucketLifecycleRuleId(v, "id")
		if len(errors) == 0 {
			t.Fatalf("%q should be an invalid lifecycle rule id", v)
		}
	}
}

func TestValidateIntegerInRange(t *testing.T) {
	validIntegers := []int{-259, 0, 1, 5, 999}
	min := -259
	max := 999
	for _, v := range validIntegers {
		_, errors := validateIntegerInRange(min, max)(v, "name")
		if len(errors) != 0 {
			t.Fatalf("%q should be an integer in range (%d, %d): %q", v, min, max, errors)
		}
	}

	invalidIntegers := []int{-260, -99999, 1000, 25678}
	for _, v := range invalidIntegers {
		_, errors := validateIntegerInRange(min, max)(v, "name")
		if len(errors) == 0 {
			t.Fatalf("%q should be an integer outside range (%d, %d)", v, min, max)
		}
	}
}

func TestResourceAWSElastiCacheClusterIdValidation(t *testing.T) {
	cases := []struct {
		Value    string
		ErrCount int
	}{
		{
			Value:    "tEsting",
			ErrCount: 1,
		},
		{
			Value:    "t.sting",
			ErrCount: 1,
		},
		{
			Value:    "t--sting",
			ErrCount: 1,
		},
		{
			Value:    "1testing",
			ErrCount: 1,
		},
		{
			Value:    "testing-",
			ErrCount: 1,
		},
		{
			Value:    randomString(65),
			ErrCount: 1,
		},
	}

	for _, tc := range cases {
		_, errors := validateElastiCacheClusterId(tc.Value, "aws_elasticache_cluster_cluster_id")

		if len(errors) != tc.ErrCount {
			t.Fatalf("Expected the ElastiCache Cluster cluster_id to trigger a validation error")
		}
	}
}

func TestValidateDbEventSubscriptionName(t *testing.T) {
	validNames := []string{
		"valid-name",
		"valid02-name",
		"Valid-Name1",
	}
	for _, v := range validNames {
		_, errors := validateDbEventSubscriptionName(v, "name")
		if len(errors) != 0 {
			t.Fatalf("%q should be a valid RDS Event Subscription Name: %q", v, errors)
		}
	}

	invalidNames := []string{
		"Here is a name with: colon",
		"and here is another * invalid name",
		"also $ invalid",
		"This . is also %% invalid@!)+(",
		"*",
		"",
		" ",
		"_",
		// length > 255
		strings.Repeat("W", 256),
	}
	for _, v := range invalidNames {
		_, errors := validateDbEventSubscriptionName(v, "name")
		if len(errors) == 0 {
			t.Fatalf("%q should be an invalid RDS Event Subscription Name", v)
		}
	}
}

func TestValidateJsonString(t *testing.T) {
	type testCases struct {
		Value    string
		ErrCount int
	}

	invalidCases := []testCases{
		{
			Value:    `{0:"1"}`,
			ErrCount: 1,
		},
		{
			Value:    `{'abc':1}`,
			ErrCount: 1,
		},
		{
			Value:    `{"def":}`,
			ErrCount: 1,
		},
		{
			Value:    `{"xyz":[}}`,
			ErrCount: 1,
		},
	}

	for _, tc := range invalidCases {
		_, errors := validateJsonString(tc.Value, "json")
		if len(errors) != tc.ErrCount {
			t.Fatalf("Expected %q to trigger a validation error.", tc.Value)
		}
	}

	validCases := []testCases{
		{
			Value:    ``,
			ErrCount: 0,
		},
		{
			Value:    `{}`,
			ErrCount: 0,
		},
		{
			Value:    `{"abc":["1","2"]}`,
			ErrCount: 0,
		},
	}

	for _, tc := range validCases {
		_, errors := validateJsonString(tc.Value, "json")
		if len(errors) != tc.ErrCount {
			t.Fatalf("Expected %q not to trigger a validation error.", tc.Value)
		}
	}
}

func TestValidateCloudFormationTemplate(t *testing.T) {
	type testCases struct {
		Value    string
		ErrCount int
	}

	invalidCases := []testCases{
		{
			Value:    `{"abc":"`,
			ErrCount: 1,
		},
		{
			Value:    "abc: [",
			ErrCount: 1,
		},
	}

	for _, tc := range invalidCases {
		_, errors := validateCloudFormationTemplate(tc.Value, "template")
		if len(errors) != tc.ErrCount {
			t.Fatalf("Expected %q to trigger a validation error.", tc.Value)
		}
	}

	validCases := []testCases{
		{
			Value:    `{"abc":"1"}`,
			ErrCount: 0,
		},
		{
			Value:    `abc: 1`,
			ErrCount: 0,
		},
	}

	for _, tc := range validCases {
		_, errors := validateCloudFormationTemplate(tc.Value, "template")
		if len(errors) != tc.ErrCount {
			t.Fatalf("Expected %q not to trigger a validation error.", tc.Value)
		}
	}
}

func TestValidateApiGatewayIntegrationType(t *testing.T) {
	type testCases struct {
		Value    string
		ErrCount int
	}

	invalidCases := []testCases{
		{
			Value:    "incorrect",
			ErrCount: 1,
		},
		{
			Value:    "aws_proxy",
			ErrCount: 1,
		},
	}

	for _, tc := range invalidCases {
		_, errors := validateApiGatewayIntegrationType(tc.Value, "types")
		if len(errors) != tc.ErrCount {
			t.Fatalf("Expected %q to trigger a validation error.", tc.Value)
		}
	}

	validCases := []testCases{
		{
			Value:    "MOCK",
			ErrCount: 0,
		},
		{
			Value:    "AWS_PROXY",
			ErrCount: 0,
		},
	}

	for _, tc := range validCases {
		_, errors := validateApiGatewayIntegrationType(tc.Value, "types")
		if len(errors) != tc.ErrCount {
			t.Fatalf("Expected %q not to trigger a validation error.", tc.Value)
		}
	}
}

func TestValidateSQSQueueName(t *testing.T) {
	validNames := []string{
		"valid-name",
		"valid02-name",
		"Valid-Name1",
		"_",
		"-",
		strings.Repeat("W", 80),
	}
	for _, v := range validNames {
		if errors := validateSQSQueueName(v, "name"); len(errors) > 0 {
			t.Fatalf("%q should be a valid SQS queue Name", v)
		}
	}

	invalidNames := []string{
		"Here is a name with: colon",
		"another * invalid name",
		"also $ invalid",
		"This . is also %% invalid@!)+(",
		"*",
		"",
		" ",
		".",
		strings.Repeat("W", 81), // length > 80
	}
	for _, v := range invalidNames {
		if errors := validateSQSQueueName(v, "name"); len(errors) == 0 {
			t.Fatalf("%q should be an invalid SQS queue Name", v)
		}
	}
}

func TestValidateSQSFifoQueueName(t *testing.T) {
	validNames := []string{
		"valid-name.fifo",
		"valid02-name.fifo",
		"Valid-Name1.fifo",
		"_.fifo",
		"a.fifo",
		"A.fifo",
		"9.fifo",
		"-.fifo",
		fmt.Sprintf("%s.fifo", strings.Repeat("W", 75)),
	}
	for _, v := range validNames {
		if errors := validateSQSFifoQueueName(v, "name"); len(errors) > 0 {
			t.Fatalf("%q should be a valid SQS FIFO queue Name: %v", v, errors)
		}
	}

	invalidNames := []string{
		"Here is a name with: colon",
		"another * invalid name",
		"also $ invalid",
		"This . is also %% invalid@!)+(",
		".fifo",
		"*",
		"",
		" ",
		".",
		strings.Repeat("W", 81), // length > 80
	}
	for _, v := range invalidNames {
		if errors := validateSQSFifoQueueName(v, "name"); len(errors) == 0 {
			t.Fatalf("%q should be an invalid SQS FIFO queue Name: %v", v, errors)
		}
	}
}

func TestValidateSNSSubscriptionProtocol(t *testing.T) {
	validProtocols := []string{
		"lambda",
		"sqs",
		"sqs",
		"application",
		"http",
		"https",
	}
	for _, v := range validProtocols {
		if _, errors := validateSNSSubscriptionProtocol(v, "protocol"); len(errors) > 0 {
			t.Fatalf("%q should be a valid SNS Subscription protocol: %v", v, errors)
		}
	}

	invalidProtocols := []string{
		"Email",
		"email",
		"Email-JSON",
		"email-json",
		"SMS",
		"sms",
	}
	for _, v := range invalidProtocols {
		if _, errors := validateSNSSubscriptionProtocol(v, "protocol"); len(errors) == 0 {
			t.Fatalf("%q should be an invalid SNS Subscription protocol: %v", v, errors)
		}
	}
}

func TestValidateSecurityRuleType(t *testing.T) {
	validTypes := []string{
		"ingress",
		"egress",
	}
	for _, v := range validTypes {
		if _, errors := validateSecurityRuleType(v, "type"); len(errors) > 0 {
			t.Fatalf("%q should be a valid Security Group Rule type: %v", v, errors)
		}
	}

	invalidTypes := []string{
		"foo",
		"ingresss",
	}
	for _, v := range invalidTypes {
		if _, errors := validateSecurityRuleType(v, "type"); len(errors) == 0 {
			t.Fatalf("%q should be an invalid Security Group Rule type: %v", v, errors)
		}
	}
}

func TestValidateOnceAWeekWindowFormat(t *testing.T) {
	cases := []struct {
		Value    string
		ErrCount int
	}{
		{
			// once a day window format
			Value:    "04:00-05:00",
			ErrCount: 1,
		},
		{
			// invalid day of week
			Value:    "san:04:00-san:05:00",
			ErrCount: 1,
		},
		{
			// invalid hour
			Value:    "sun:24:00-san:25:00",
			ErrCount: 1,
		},
		{
			// invalid min
			Value:    "sun:04:00-sun:04:60",
			ErrCount: 1,
		},
		{
			// valid format
			Value:    "sun:04:00-sun:05:00",
			ErrCount: 0,
		},
		{
			// "Sun" can also be used
			Value:    "Sun:04:00-Sun:05:00",
			ErrCount: 0,
		},
	}

	for _, tc := range cases {
		_, errors := validateOnceAWeekWindowFormat(tc.Value, "maintenance_window")

		if len(errors) != tc.ErrCount {
			t.Fatalf("Expected %d validation errors, But got %d errors for \"%s\"", tc.ErrCount, len(errors), tc.Value)
		}
	}
}

func TestValidateOnceADayWindowFormat(t *testing.T) {
	cases := []struct {
		Value    string
		ErrCount int
	}{
		{
			// once a week window format
			Value:    "sun:04:00-sun:05:00",
			ErrCount: 1,
		},
		{
			// invalid hour
			Value:    "24:00-25:00",
			ErrCount: 1,
		},
		{
			// invalid min
			Value:    "04:00-04:60",
			ErrCount: 1,
		},
		{
			// valid format
			Value:    "04:00-05:00",
			ErrCount: 0,
		},
	}

	for _, tc := range cases {
		_, errors := validateOnceADayWindowFormat(tc.Value, "backup_window")

		if len(errors) != tc.ErrCount {
			t.Fatalf("Expected %d validation errors, But got %d errors for \"%s\"", tc.ErrCount, len(errors), tc.Value)
		}
	}
}

func TestValidateRoute53RecordType(t *testing.T) {
	validTypes := []string{
		"AAAA",
		"SOA",
		"A",
		"TXT",
		"CNAME",
		"MX",
		"NAPTR",
		"PTR",
		"SPF",
		"SRV",
		"NS",
	}

	invalidTypes := []string{
		"a",
		"alias",
		"SpF",
		"Txt",
		"AaAA",
	}

	for _, v := range validTypes {
		_, errors := validateRoute53RecordType(v, "route53_record")
		if len(errors) != 0 {
			t.Fatalf("%q should be a valid Route53 record type: %v", v, errors)
		}
	}

	for _, v := range invalidTypes {
		_, errors := validateRoute53RecordType(v, "route53_record")
		if len(errors) == 0 {
			t.Fatalf("%q should not be a valid Route53 record type", v)
		}
	}
}

<<<<<<< HEAD
func TestValidateDmsReplicationSubnetGroupId(t *testing.T) {
	validIds := []string{
		"tf-test-replication-subnet-group-1",
		"tf_test_replication_subnet_group_1",
		"tf.test.replication.subnet.group.1",
		"tf test replication subnet group 1",
		"tfTestReplicationSubnetGroup",
	}

	for _, s := range validIds {
		_, errors := validateDmsReplicationSubnetGroupId(s, "name")
		if len(errors) > 0 {
			t.Fatalf("%q should be a valid replication subnet group id: %v", s, errors)
		}
	}

	invalidIds := []string{
		"default",
		"tf-test-replication-subnet-group-1!",
		"tf-test-replication-subnet-group-1tf-test-replication-subnet-group-1tf-test-replication-subnet-group-1tf-test-replication-subnet-group-1tf-test-replication-subnet-group-1tf-test-replication-subnet-group-1tf-test-replication-subnet-group-1tf-test-replication-subnet-group-1",
	}

	for _, s := range invalidIds {
		_, errors := validateDmsReplicationSubnetGroupId(s, "name")
		if len(errors) == 0 {
			t.Fatalf("%q should not be a valid replication subnet group id: %v", s, errors)
		}
=======
func TestValidateEcsPlacementConstraint(t *testing.T) {
	cases := []struct {
		constType string
		constExpr string
		Err       bool
	}{
		{
			constType: "distinctInstance",
			constExpr: "",
			Err:       false,
		},
		{
			constType: "memberOf",
			constExpr: "",
			Err:       true,
		},
		{
			constType: "distinctInstance",
			constExpr: "expression",
			Err:       false,
		},
		{
			constType: "memberOf",
			constExpr: "expression",
			Err:       false,
		},
	}

	for _, tc := range cases {
		if err := validateAwsEcsPlacementConstraint(tc.constType, tc.constExpr); err != nil && !tc.Err {
			t.Fatalf("Unexpected validation error for \"%s:%s\": %s",
				tc.constType, tc.constExpr, err)
		}

	}
}

func TestValidateEcsPlacementStrategy(t *testing.T) {
	cases := []struct {
		stratType  string
		stratField string
		Err        bool
	}{
		{
			stratType:  "random",
			stratField: "",
			Err:        false,
		},
		{
			stratType:  "spread",
			stratField: "instanceID",
			Err:        false,
		},
		{
			stratType:  "binpack",
			stratField: "cpu",
			Err:        false,
		},
		{
			stratType:  "binpack",
			stratField: "memory",
			Err:        false,
		},
		{
			stratType:  "binpack",
			stratField: "disk",
			Err:        true,
		},
		{
			stratType:  "fakeType",
			stratField: "",
			Err:        true,
		},
	}

	for _, tc := range cases {
		if err := validateAwsEcsPlacementStrategy(tc.stratType, tc.stratField); err != nil && !tc.Err {
			t.Fatalf("Unexpected validation error for \"%s:%s\": %s",
				tc.stratType, tc.stratField, err)
		}

>>>>>>> b288423c
	}
}<|MERGE_RESOLUTION|>--- conflicted
+++ resolved
@@ -1089,7 +1089,90 @@
 	}
 }
 
-<<<<<<< HEAD
+func TestValidateEcsPlacementConstraint(t *testing.T) {
+	cases := []struct {
+		constType string
+		constExpr string
+		Err       bool
+	}{
+		{
+			constType: "distinctInstance",
+			constExpr: "",
+			Err:       false,
+		},
+		{
+			constType: "memberOf",
+			constExpr: "",
+			Err:       true,
+		},
+		{
+			constType: "distinctInstance",
+			constExpr: "expression",
+			Err:       false,
+		},
+		{
+			constType: "memberOf",
+			constExpr: "expression",
+			Err:       false,
+		},
+	}
+
+	for _, tc := range cases {
+		if err := validateAwsEcsPlacementConstraint(tc.constType, tc.constExpr); err != nil && !tc.Err {
+			t.Fatalf("Unexpected validation error for \"%s:%s\": %s",
+				tc.constType, tc.constExpr, err)
+		}
+
+	}
+}
+
+func TestValidateEcsPlacementStrategy(t *testing.T) {
+	cases := []struct {
+		stratType  string
+		stratField string
+		Err        bool
+	}{
+		{
+			stratType:  "random",
+			stratField: "",
+			Err:        false,
+		},
+		{
+			stratType:  "spread",
+			stratField: "instanceID",
+			Err:        false,
+		},
+		{
+			stratType:  "binpack",
+			stratField: "cpu",
+			Err:        false,
+		},
+		{
+			stratType:  "binpack",
+			stratField: "memory",
+			Err:        false,
+		},
+		{
+			stratType:  "binpack",
+			stratField: "disk",
+			Err:        true,
+		},
+		{
+			stratType:  "fakeType",
+			stratField: "",
+			Err:        true,
+		},
+	}
+
+	for _, tc := range cases {
+		if err := validateAwsEcsPlacementStrategy(tc.stratType, tc.stratField); err != nil && !tc.Err {
+			t.Fatalf("Unexpected validation error for \"%s:%s\": %s",
+				tc.stratType, tc.stratField, err)
+		}
+
+	}
+}
+
 func TestValidateDmsReplicationSubnetGroupId(t *testing.T) {
 	validIds := []string{
 		"tf-test-replication-subnet-group-1",
@@ -1117,88 +1200,5 @@
 		if len(errors) == 0 {
 			t.Fatalf("%q should not be a valid replication subnet group id: %v", s, errors)
 		}
-=======
-func TestValidateEcsPlacementConstraint(t *testing.T) {
-	cases := []struct {
-		constType string
-		constExpr string
-		Err       bool
-	}{
-		{
-			constType: "distinctInstance",
-			constExpr: "",
-			Err:       false,
-		},
-		{
-			constType: "memberOf",
-			constExpr: "",
-			Err:       true,
-		},
-		{
-			constType: "distinctInstance",
-			constExpr: "expression",
-			Err:       false,
-		},
-		{
-			constType: "memberOf",
-			constExpr: "expression",
-			Err:       false,
-		},
-	}
-
-	for _, tc := range cases {
-		if err := validateAwsEcsPlacementConstraint(tc.constType, tc.constExpr); err != nil && !tc.Err {
-			t.Fatalf("Unexpected validation error for \"%s:%s\": %s",
-				tc.constType, tc.constExpr, err)
-		}
-
-	}
-}
-
-func TestValidateEcsPlacementStrategy(t *testing.T) {
-	cases := []struct {
-		stratType  string
-		stratField string
-		Err        bool
-	}{
-		{
-			stratType:  "random",
-			stratField: "",
-			Err:        false,
-		},
-		{
-			stratType:  "spread",
-			stratField: "instanceID",
-			Err:        false,
-		},
-		{
-			stratType:  "binpack",
-			stratField: "cpu",
-			Err:        false,
-		},
-		{
-			stratType:  "binpack",
-			stratField: "memory",
-			Err:        false,
-		},
-		{
-			stratType:  "binpack",
-			stratField: "disk",
-			Err:        true,
-		},
-		{
-			stratType:  "fakeType",
-			stratField: "",
-			Err:        true,
-		},
-	}
-
-	for _, tc := range cases {
-		if err := validateAwsEcsPlacementStrategy(tc.stratType, tc.stratField); err != nil && !tc.Err {
-			t.Fatalf("Unexpected validation error for \"%s:%s\": %s",
-				tc.stratType, tc.stratField, err)
-		}
-
->>>>>>> b288423c
 	}
 }