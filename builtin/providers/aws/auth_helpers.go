--- conflicted
+++ resolved
@@ -53,31 +53,13 @@
 			return parseAccountInfoFromArn(*outUser.User.Arn)
 		}
 
-<<<<<<< HEAD
 		awsErr, ok := err.(awserr.Error)
 		// AccessDenied and ValidationError can be raised
 		// if credentials belong to federated profile, so we ignore these
-		if !ok || (awsErr.Code() != "AccessDenied" && awsErr.Code() != "ValidationError") {
+		if !ok || (awsErr.Code() != "AccessDenied" && awsErr.Code() != "ValidationError" && awsErr.Code() != "InvalidClientTokenId") {
 			return "", "", fmt.Errorf("Failed getting account ID via 'iam:GetUser': %s", err)
 		}
 		log.Printf("[DEBUG] Getting account ID via iam:GetUser failed: %s", err)
-=======
-		return parseAccountInfoFromArn(info.InstanceProfileArn)
-	}
-
-	// Then try IAM GetUser
-	log.Println("[DEBUG] Trying to get account ID via iam:GetUser")
-	outUser, err := iamconn.GetUser(nil)
-	if err == nil {
-		return parseAccountInfoFromArn(*outUser.User.Arn)
-	}
-
-	awsErr, ok := err.(awserr.Error)
-	// AccessDenied and ValidationError can be raised
-	// if credentials belong to federated profile, so we ignore these
-	if !ok || (awsErr.Code() != "AccessDenied" && awsErr.Code() != "ValidationError" && awsErr.Code() != "InvalidClientTokenId") {
-		return "", "", fmt.Errorf("Failed getting account ID via 'iam:GetUser': %s", err)
->>>>>>> 1de2cca3
 	}
 
 	// Then try STS GetCallerIdentity
