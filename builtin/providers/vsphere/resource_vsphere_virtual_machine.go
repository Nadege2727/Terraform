--- conflicted
+++ resolved
@@ -53,7 +53,6 @@
 }
 
 type virtualMachine struct {
-<<<<<<< HEAD
 	name                 string
 	folder               string
 	datacenter           string
@@ -62,6 +61,7 @@
 	datastore            string
 	vcpu                 int
 	memoryMb             int64
+	memoryAllocation  memoryAllocation
 	template             string
 	networkInterfaces    []networkInterface
 	hardDisks            []hardDisk
@@ -84,24 +84,6 @@
 		path += folder + "/"
 	}
 	return path + name
-=======
-	name              string
-	datacenter        string
-	cluster           string
-	resourcePool      string
-	datastore         string
-	vcpu              int
-	memoryMb          int64
-	memoryAllocation  memoryAllocation
-	template          string
-	networkInterfaces []networkInterface
-	hardDisks         []hardDisk
-	gateway           string
-	domain            string
-	timeZone          string
-	dnsSuffixes       []string
-	dnsServers        []string
->>>>>>> 9f13ea81
 }
 
 func resourceVSphereVirtualMachine() *schema.Resource {
@@ -346,15 +328,14 @@
 		memoryMb: int64(d.Get("memory").(int)),
 	}
 
-<<<<<<< HEAD
 	if v, ok := d.GetOk("folder"); ok {
 		vm.folder = v.(string)
-=======
+	}
+
 	if v, ok := d.GetOk("memory_reservation"); ok {
 		vm.memoryAllocation.reservation = int64(v.(int))
 	} else {
 		vm.memoryAllocation.reservation = int64(0)
->>>>>>> 9f13ea81
 	}
 
 	if v, ok := d.GetOk("datacenter"); ok {
