--- conflicted
+++ resolved
@@ -211,17 +211,8 @@
 		return nil, fmt.Errorf("Empty image name is not allowed")
 	}
 
-<<<<<<< HEAD
-	foundImage := searchLocalImages(data, imageName)
-
-	if foundImage == nil {
-		if err := pullImage(&data, client, authConfig, imageName); err != nil {
-			return nil, fmt.Errorf("Unable to pull image %s: %s", imageName, err)
-		}
-=======
-	if err := pullImage(&data, client, imageName); err != nil {
+	if err := pullImage(&data, client, authConfig, imageName); err != nil {
 		return nil, fmt.Errorf("Unable to pull image %s: %s", imageName, err)
->>>>>>> 55d99c05
 	}
 
 	foundImage := searchLocalImages(data, imageName)
