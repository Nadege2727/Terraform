--- conflicted
+++ resolved
@@ -64,20 +64,12 @@
 				Required: true,
 			},
 
-<<<<<<< HEAD
-			"overprovision": &schema.Schema{
-=======
 			"overprovision": {
->>>>>>> c7cc1525
 				Type:     schema.TypeBool,
 				Optional: true,
 			},
 
-<<<<<<< HEAD
-			"os_profile": &schema.Schema{
-=======
 			"os_profile": {
->>>>>>> c7cc1525
 				Type:     schema.TypeSet,
 				Required: true,
 				MaxItems: 1,
