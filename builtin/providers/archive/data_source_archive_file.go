package archive

import (
<<<<<<< HEAD
	"bytes"
=======
>>>>>>> 6bafd4c8
	"crypto/md5"
	"crypto/sha1"
	"crypto/sha256"
	"encoding/base64"
	"encoding/hex"
	"fmt"
	"io/ioutil"
	"os"
	"path"

	"github.com/hashicorp/terraform/helper/hashcode"
	"github.com/hashicorp/terraform/helper/schema"
)

func dataSourceFile() *schema.Resource {
	return &schema.Resource{
		Read: dataSourceFileRead,

		Schema: map[string]*schema.Schema{
			"type": &schema.Schema{
				Type:     schema.TypeString,
				Required: true,
				ForceNew: true,
			},
			"source_file": &schema.Schema{
				Type:          schema.TypeString,
				Optional:      true,
				ForceNew:      true,
				ConflictsWith: []string{"source_content", "source_dir"},
			},
			"source_dir": &schema.Schema{
				Type:          schema.TypeString,
				Optional:      true,
				ForceNew:      true,
				ConflictsWith: []string{"source_content", "source_file"},
			},
			"source_content": &schema.Schema{
				Type:          schema.TypeSet,
				Optional:      true,
				Computed:      true,
				ForceNew:      true,
				ConflictsWith: []string{"source_file", "source_dir"},
				Elem: &schema.Resource{
					Schema: map[string]*schema.Schema{
						"content": &schema.Schema{
							Type:     schema.TypeString,
							Required: true,
							ForceNew: true,
						},
						"filename": &schema.Schema{
							Type:     schema.TypeString,
							Required: true,
							ForceNew: true,
						},
					},
				},
				Set: func(v interface{}) int {
					var buf bytes.Buffer
					m := v.(map[string]interface{})
					buf.WriteString(fmt.Sprintf("%s-", m["filename"].(string)))
					return hashcode.String(buf.String())
				},
			},
			"output_path": &schema.Schema{
				Type:     schema.TypeString,
				Required: true,
			},
			"output_size": &schema.Schema{
				Type:     schema.TypeInt,
				Computed: true,
				ForceNew: true,
			},
			"output_sha": &schema.Schema{
				Type:        schema.TypeString,
				Computed:    true,
				ForceNew:    true,
				Description: "SHA1 checksum of output file",
			},
			"output_md5": &schema.Schema{
				Type:        schema.TypeString,
				Computed:    true,
				ForceNew:    true,
				Description: "MD5 checksum of output file",
			},
			"output_base64sha256": &schema.Schema{
				Type:        schema.TypeString,
				Computed:    true,
				ForceNew:    true,
				Description: "Base64 Encoded SHA256 checksum of output file",
			},
			"output_md5": &schema.Schema{
				Type:        schema.TypeString,
				Computed:    true,
				ForceNew:    true,
				Description: "MD5 of output file",
			},
		},
	}
}

func dataSourceFileRead(d *schema.ResourceData, meta interface{}) error {
	outputPath := d.Get("output_path").(string)

	outputDirectory := path.Dir(outputPath)
	if outputDirectory != "" {
		if _, err := os.Stat(outputDirectory); err != nil {
			if err := os.MkdirAll(outputDirectory, 0755); err != nil {
				return err
			}
		}
	}

	if err := archive(d); err != nil {
		return err
	}

	// Generate archived file stats
	fi, err := os.Stat(outputPath)
	if err != nil {
		return err
	}

	sha1, base64sha256, md5, err := genFileShas(outputPath)
	if err != nil {

		return fmt.Errorf("could not generate file checksum sha256: %s", err)
	}
	d.Set("output_sha", sha1)
	d.Set("output_base64sha256", base64sha256)
	d.Set("output_md5", md5)

	md5, err := genFileMd5(outputPath)
	if err != nil {
		return fmt.Errorf("could not generate file checksum md5: %s", err)
	}
	d.Set("output_md5", md5)

	d.Set("output_size", fi.Size())
	d.SetId(d.Get("output_sha").(string))

	return nil
}

func archive(d *schema.ResourceData) error {
	archiveType := d.Get("type").(string)
	outputPath := d.Get("output_path").(string)

	archiver := getArchiver(archiveType, outputPath)
	if archiver == nil {
		return fmt.Errorf("archive type not supported: %s", archiveType)
	}

	if dir, ok := d.GetOk("source_dir"); ok {
		if err := archiver.ArchiveDir(dir.(string)); err != nil {
			return fmt.Errorf("error archiving directory: %s", err)
		}
	} else if file, ok := d.GetOk("source_file"); ok {
		if err := archiver.ArchiveFile(file.(string)); err != nil {
			return fmt.Errorf("error archiving file: %s", err)
		}
	} else if c, ok := d.GetOk("source_content"); ok {
		cL := c.(*schema.Set).List()
		contents := make(map[string][]byte)
		for _, c := range cL {
			sc := c.(map[string]interface{})
			contents[sc["filename"].(string)] = []byte(sc["content"].(string))
		}
		if err := archiver.ArchiveMultiple(contents); err != nil {
			return fmt.Errorf("error archiving content: %s", err)
		}
	} else {
		return fmt.Errorf("one of 'source_dir', 'source_file', 'source_content' must be specified")
	}
	return nil
}

func genFileShas(filename string) (string, string, string, error) {
	data, err := ioutil.ReadFile(filename)
	if err != nil {
		return "", "", "", fmt.Errorf("could not compute file '%s' checksum: %s", filename, err)
	}
	h := sha1.New()
	h.Write([]byte(data))
	sha1 := hex.EncodeToString(h.Sum(nil))

	h256 := sha256.New()
	h256.Write([]byte(data))
	shaSum := h256.Sum(nil)
	sha256base64 := base64.StdEncoding.EncodeToString(shaSum[:])

<<<<<<< HEAD
	return sha1, sha256base64, nil
}

func genFileMd5(filename string) (string, error) {
	data, err := ioutil.ReadFile(filename)
	if err != nil {
		return "", fmt.Errorf("could not compute file '%s' checksum: %s", filename, err)
	}
	h := md5.New()
	h.Write([]byte(data))
	md5 := hex.EncodeToString(h.Sum(nil))

	return md5, nil
=======
	md5 := md5.New()
	md5.Write([]byte(data))
	md5Sum := hex.EncodeToString(md5.Sum(nil))

	return sha1, sha256base64, md5Sum, nil
>>>>>>> 6bafd4c8
}<|MERGE_RESOLUTION|>--- conflicted
+++ resolved
@@ -1,10 +1,7 @@
 package archive
 
 import (
-<<<<<<< HEAD
 	"bytes"
-=======
->>>>>>> 6bafd4c8
 	"crypto/md5"
 	"crypto/sha1"
 	"crypto/sha256"
@@ -195,8 +192,11 @@
 	shaSum := h256.Sum(nil)
 	sha256base64 := base64.StdEncoding.EncodeToString(shaSum[:])
 
-<<<<<<< HEAD
-	return sha1, sha256base64, nil
+	md5 := md5.New()
+	md5.Write([]byte(data))
+	md5Sum := hex.EncodeToString(md5.Sum(nil))
+
+	return sha1, sha256base64, md5Sum, nil
 }
 
 func genFileMd5(filename string) (string, error) {
@@ -209,11 +209,4 @@
 	md5 := hex.EncodeToString(h.Sum(nil))
 
 	return md5, nil
-=======
-	md5 := md5.New()
-	md5.Write([]byte(data))
-	md5Sum := hex.EncodeToString(md5.Sum(nil))
-
-	return sha1, sha256base64, md5Sum, nil
->>>>>>> 6bafd4c8
 }